#!/bin/bash
set -e

VERSION=$(python -c "from jira.version import __version__ ; print __version__")
echo Preparing to release version $VERSION

echo === Chechink that all changes are commited and pushed ===
git pull -u

#git diff
# Disallow unstaged changes in the working tree
    if ! git diff-files --check --exit-code --ignore-submodules -- >&2
    then
        echo >&2 "error: you have unstaged changes."
        exit 1
    fi

# Disallow uncommitted changes in the index
    if ! git diff-index --cached --exit-code -r --ignore-submodules HEAD -- >&2
    then
        echo >&2 "error: your index contains uncommitted changes."
        exit 1
    fi

git log --date=short --pretty=format:"%cd %s" > CHANGELOG
git diff

<<<<<<< HEAD
git log --date=short --pretty=format:"%cd %s" > CHANGELOG

NEW_VERSION=`echo $VERSION + 0.01 | bc`
echo $NEW_VERSION
exit 0


=======
>>>>>>> 1cf80c73
if [ -v PS1 ] ; then
  echo "Automatic deployment"
else
  echo "Please don't run this as a user. This generates a new release for PyPI. Press ^C to exit or Enter to continue."
  read
fi

<<<<<<< HEAD

=======
>>>>>>> 1cf80c73
git add CHANGELOG
git commit -a "Auto-generating release notes."

git tag -a $VERSION -m "Version $VERSION"
git tag -f -a RELEASE -m "Current RELEASE"

<<<<<<< HEAD
# disable because this is done only by Travis CI from now, which calls this script after that.
=======
NEW_VERSION="${VERSION%.*}.$((${VERSION##*.}+1))"
set -ex
sed -i ~ "s/${VERSION}/${NEW_VERSION}/" jira/version.py

git commit -a "Auto-increasing the version number after a release."

# disables because this is done only by Travis CI from now, which calls this script after that.
>>>>>>> 1cf80c73
#python setup.py register sdist bdist_wheel build_sphinx upload_docs upload --sign

git push --force origin --tags

echo "done."<|MERGE_RESOLUTION|>--- conflicted
+++ resolved
@@ -25,16 +25,6 @@
 git log --date=short --pretty=format:"%cd %s" > CHANGELOG
 git diff
 
-<<<<<<< HEAD
-git log --date=short --pretty=format:"%cd %s" > CHANGELOG
-
-NEW_VERSION=`echo $VERSION + 0.01 | bc`
-echo $NEW_VERSION
-exit 0
-
-
-=======
->>>>>>> 1cf80c73
 if [ -v PS1 ] ; then
   echo "Automatic deployment"
 else
@@ -42,19 +32,12 @@
   read
 fi
 
-<<<<<<< HEAD
-
-=======
->>>>>>> 1cf80c73
 git add CHANGELOG
 git commit -a "Auto-generating release notes."
 
 git tag -a $VERSION -m "Version $VERSION"
 git tag -f -a RELEASE -m "Current RELEASE"
 
-<<<<<<< HEAD
-# disable because this is done only by Travis CI from now, which calls this script after that.
-=======
 NEW_VERSION="${VERSION%.*}.$((${VERSION##*.}+1))"
 set -ex
 sed -i ~ "s/${VERSION}/${NEW_VERSION}/" jira/version.py
@@ -62,7 +45,6 @@
 git commit -a "Auto-increasing the version number after a release."
 
 # disables because this is done only by Travis CI from now, which calls this script after that.
->>>>>>> 1cf80c73
 #python setup.py register sdist bdist_wheel build_sphinx upload_docs upload --sign
 
 git push --force origin --tags

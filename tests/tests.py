#!/usr/bin/env python
from __future__ import print_function
import os
import re
import sys
import logging
import getpass
import random
import requests
import string
import traceback
import inspect
from time import sleep
import py

from six import print_ as print
from requests.exceptions import ConnectionError

# import sys
# from imp import reload
# reload(sys)  # Reload does the trick!
# sys.setdefaultencoding('UTF8')

if sys.version_info < (2, 7, 0):
    try:
        import unittest2 as unittest
    except ImportError:
        import pip
        if hasattr(sys, 'real_prefix'):
            pip.main(['install', '--upgrade', 'unittest2'])
        else:
            pip.main(['install', '--upgrade', '--user', 'unittest2'])
        import unittest2 as unittest
else:
    import unittest

cmd_folder = os.path.abspath(os.path.join(os.path.split(inspect.getfile(
    inspect.currentframe()))[0], ".."))
if cmd_folder not in sys.path:
    sys.path.insert(0, cmd_folder)

from jira.client import JIRA, JIRAError
from jira.resources import Resource, cls_for_resource, Issue, Project, Role

TEST_ROOT = os.path.dirname(__file__)
TEST_ICON_PATH = os.path.join(TEST_ROOT, 'icon.png')
TEST_ATTACH_PATH = os.path.join(TEST_ROOT, 'tests.py')

OAUTH = False
CONSUMER_KEY = 'oauth-consumer'
KEY_CERT_FILE = '/home/bspeakmon/src/atlassian-oauth-examples/rsa.pem'
KEY_CERT_DATA = None
try:
    with open(KEY_CERT_FILE, 'r') as cert:
        KEY_CERT_DATA = cert.read()
    OAUTH = True
except:
    pass


def rndstr():
    return ''.join(random.sample(string.ascii_letters, 6))


class Singleton(type):

    def __init__(cls, name, bases, dict):
        super(Singleton, cls).__init__(name, bases, dict)
        cls.instance = None

    def __call__(cls, *args, **kw):
        if cls.instance is None:
            cls.instance = super(Singleton, cls).__call__(*args, **kw)
        return cls.instance


class JiraTestManager(object):

    """
    Used to instantiate and populate the JIRA instance with data used by the unit tests.
    """
    # __metaclass__ = Singleton

    # __instance = None
    #
    # Singleton implementation
    # def __new__(cls, *args, **kwargs):
    #     if not cls.__instance:
    #         cls.__instance = super(JiraTestManager, cls).__new__(
    #                             cls, *args, **kwargs)
    #     return cls.__instance

    #  Implementing some kind of Singleton, to prevent test initialization
    # http://stackoverflow.com/questions/31875/is-there-a-simple-elegant-way-to-define-singletons-in-python/33201#33201
    __shared_state = {}

    def __init__(self):
        self.__dict__ = self.__shared_state

        if not self.__dict__:
            self.initialized = 0

            try:

                if 'CI_JIRA_URL' in os.environ:
                    self.CI_JIRA_URL = os.environ['CI_JIRA_URL']
                else:
                    self.CI_JIRA_URL = "http://localhost:2990"

                if 'CI_JIRA_ADMIN' in os.environ:
                    self.CI_JIRA_ADMIN = os.environ['CI_JIRA_ADMIN']
                else:
                    self.CI_JIRA_ADMIN = None

                if 'CI_JIRA_ADMIN_PASSWORD' in os.environ:
                    self.CI_JIRA_ADMIN_PASSWORD = os.environ[
                        'CI_JIRA_ADMIN_PASSWORD']
                else:
                    self.CI_JIRA_ADMIN_PASSWORD = None

                if 'CI_JIRA_USER' in os.environ:
                    self.CI_JIRA_USER = os.environ['CI_JIRA_USER']
                else:
                    self.CI_JIRA_USER = None

                if 'CI_JIRA_USER_PASSWORD' in os.environ:
                    self.CI_JIRA_USER_PASSWORD = os.environ[
                        'CI_JIRA_USER_PASSWORD']
                else:
                    self.CI_JIRA_USER_PASSWORD = None

                if OAUTH:
                    self.jira_admin = JIRA(oauth={
                        'access_token': 'hTxcwsbUQiFuFALf7KZHDaeAJIo3tLUK',
                        'access_token_secret': 'aNCLQFP3ORNU6WY7HQISbqbhf0UudDAf',
                        'consumer_key': CONSUMER_KEY,
                        'key_cert': KEY_CERT_DATA,
                    })
                else:
                    if self.CI_JIRA_ADMIN:
                        self.jira_admin = JIRA(self.CI_JIRA_URL, basic_auth=(self.CI_JIRA_ADMIN,
                                                                             self.CI_JIRA_ADMIN_PASSWORD),
                                               logging=False, validate=True)
                    else:
                        self.jira_admin = JIRA(self.CI_JIRA_URL, validate=True,
                                               logging=False)
                if self.jira_admin.current_user() != self.CI_JIRA_ADMIN:
                    # self.jira_admin.
                    self.initialized = 1
                    sys.exit(3)

                if OAUTH:
                    self.jira_sysadmin = JIRA(oauth={
                        'access_token': '4ul1ETSFo7ybbIxAxzyRal39cTrwEGFv',
                        'access_token_secret':
                            'K83jBZnjnuVRcfjBflrKyThJa0KSjSs2',
                        'consumer_key': CONSUMER_KEY,
                        'key_cert': KEY_CERT_DATA,
                    }, logging=False)
                else:
                    if self.CI_JIRA_ADMIN:
                        self.jira_sysadmin = JIRA(self.CI_JIRA_URL,
                                                  basic_auth=(self.CI_JIRA_ADMIN,
                                                              self.CI_JIRA_ADMIN_PASSWORD),
                                                  logging=False, validate=True)
                    else:
                        self.jira_sysadmin = JIRA(self.CI_JIRA_URL,
                                                  logging=False)

                if OAUTH:
                    self.jira_normal = JIRA(oauth={
                        'access_token': 'ZVDgYDyIQqJY8IFlQ446jZaURIz5ECiB',
                        'access_token_secret':
                            '5WbLBybPDg1lqqyFjyXSCsCtAWTwz1eD',
                        'consumer_key': CONSUMER_KEY,
                        'key_cert': KEY_CERT_DATA,
                    })
                else:
                    if self.CI_JIRA_ADMIN:
                        self.jira_normal = JIRA(self.CI_JIRA_URL,
                                                basic_auth=(self.CI_JIRA_USER,
                                                            self.CI_JIRA_USER_PASSWORD),
                                                validate=True, logging=False)
                    else:
                        self.jira_normal = JIRA(self.CI_JIRA_URL,
                                                validate=True, logging=False)

                # now we need some data to start with for the tests

                # jira project key is max 10 chars, no letter.
                # [0] always "Z"
                # [1-6] username running the tests (hope we will not collide)
                # [7-8] python version A=0, B=1,..
                # [9] A,B -- we may need more than one project

                prefix = 'Z' + (re.sub("[^A-Z]", "",
                                       getpass.getuser().upper()))[0:6] + \
                         chr(ord('A') + sys.version_info[0]) + \
                         chr(ord('A') + sys.version_info[1])

                self.project_a = prefix + 'A'  # old XSS
                self.project_a_name = "Test user=%s python=%s.%s A" \
                                      % (getpass.getuser(), sys.version_info[0],
                                         sys.version_info[1])
                self.project_b_name = "Test user=%s python=%s.%s B" \
                                      % (getpass.getuser(), sys.version_info[0],
                                         sys.version_info[1])
                self.project_b = prefix + 'B'  # old BULK

                # TODO: fin a way to prevent SecurityTokenMissing for On Demand
                # https://jira.atlassian.com/browse/JRA-39153
                try:
                    self.jira_admin.project(self.project_a)
                except:
                    pass
                else:
                    self.jira_admin.delete_project(self.project_a)

                try:
                    self.jira_admin.project(self.project_b)
                except:
                    pass
                else:
                    self.jira_admin.delete_project(self.project_b)

                # try:
                self.jira_admin.create_project(self.project_a,
                                               self.project_a_name)
                # except Exception as e:
                #    logging.warning("Got %s" % e)
                # try:
                # assert self.jira_admin.create_project(self.project_b,
                # self.project_b_name) is  True, "Failed to create %s" %
                # self.project_b
                self.jira_admin.create_project(self.project_b,
                                               self.project_b_name)
                # except Exception as e:
                #    logging.warning("Got %s" % e)

                self.project_b_issue1_obj = self.jira_admin.create_issue(project={'key': self.project_b},
                                                                         summary='issue 1 from %s'
                                                                         % self.project_b,
                                                                         issuetype={'name': 'Bug'})
                self.project_b_issue1 = self.project_b_issue1_obj.key

                self.project_b_issue2_obj = self.jira_admin.create_issue(project={'key': self.project_b},
                                                                         summary='issue 2 from %s'
                                                                         % self.project_b,
                                                                         issuetype={'name': 'Bug'})
                self.project_b_issue2 = self.project_b_issue2_obj.key

                self.project_b_issue3_obj = self.jira_admin.create_issue(project={'key': self.project_b},
                                                                         summary='issue 3 from %s'
                                                                         % self.project_b,
                                                                         issuetype={'name': 'Bug'})
                self.project_b_issue3 = self.project_b_issue3_obj.key

            except Exception as e:
                # exc_type, exc_value, exc_traceback = sys.exc_info()
                formatted_lines = traceback.format_exc().splitlines()
                msg = "Basic test setup failed: %s\n\t%s" % (
                    e, "\n\t".join(formatted_lines))
                logging.fatal(msg)
                self.initialized = 1
                py.test.exit("FATAL")

            self.initialized = 1

        else:
            # already exist but we need to be sure it was initialized
            counter = 0
            while not self.initialized:
                sleep(1)
                counter += 1
                if counter > 60:
                    logging.fatal("Something is clearly not right with\
                            initialization, killing the tests to prevent a\
                            deadlock.")
                    sys.exit(3)


def find_by_key(seq, key):
    for seq_item in seq:
        if seq_item['key'] == key:
            return seq_item


def find_by_key_value(seq, key):
    for seq_item in seq:
        if seq_item.key == key:
            return seq_item


def find_by_id(seq, id):
    for seq_item in seq:
        if seq_item.id == id:
            return seq_item


def find_by_name(seq, name):
    for seq_item in seq:
        if seq_item['name'] == name:
            return seq_item


class UniversalResourceTests(unittest.TestCase):

    def setUp(self):
        self.jira = JiraTestManager().jira_admin
        self.test_manager = JiraTestManager()

    def test_universal_find_existing_resource(self):
        resource = self.jira.find('issue/{0}',
                                  self.test_manager.project_b_issue1)
        issue = self.jira.issue(self.test_manager.project_b_issue1)
        self.assertEqual(resource.self, issue.self)
        self.assertEqual(resource.key, issue.key)

    def test_universal_find_custom_resource(self):
        # don't need an actual session
        resource = Resource('nope/{0}', self.jira._options, None)
        self.assertEqual(
            'https://pycontribs.atlassian.net/rest/api/2/nope/666',
            str(resource._url(('666',))))

    def test_find_invalid_resource_raises_exception(self):
        with self.assertRaises(JIRAError) as cm:
            self.jira.find('woopsydoodle/{0}', '666')

        ex = cm.exception
        # py26,27,34 gets 404 but on py33 gets 400
        assert ex.status_code in [400, 404]
        self.assertIsNotNone(ex.text)
        self.assertEqual(ex.url,
                         'https://pycontribs.atlassian.net/rest/api/2/woopsydoodle/666')


class ResourceTests(unittest.TestCase):

    def setUp(self):
        pass

    def test_cls_for_resource(self):
        self.assertEqual(cls_for_resource('https://jira.atlassian.com/rest/\
                api/2/issue/JRA-1330'), Issue)
        self.assertEqual(cls_for_resource('http://localhost:2990/jira/rest/\
                api/2/project/BULK'), Project)
        self.assertEqual(cls_for_resource('http://imaginary-jira.com/rest/\
                api/2/project/IMG/role/10002'), Role)
        self.assertEqual(cls_for_resource('http://customized-jira.com/rest/\
                plugin-resource/4.5/json/getMyObject'), Resource)


class ApplicationPropertiesTests(unittest.TestCase):

    def setUp(self):
        self.jira = JiraTestManager().jira_admin

    def test_application_properties(self):
        props = self.jira.application_properties()
        self.assertEqual(len(props), 30)

    def test_application_property(self):
        clone_prefix = self.jira.application_properties(
            key='jira.lf.text.headingcolour')
        self.assertEqual(clone_prefix['value'], '#292929')

    @unittest.skip("may fail to to running test concurrentlym")
    def test_set_application_property(self):
        prop = 'jira.lf.favicon.hires.url'
        self.jira.set_application_property(prop, '/Tjira-favicon-hires.png')
        self.assertEqual(self.jira.application_properties(key=prop)['value'],
                         '/Tjira-favicon-hires.png')
        self.jira.set_application_property(prop, '/jira-favicon-hires.png')
        self.assertEqual(self.jira.application_properties(key=prop)['value'],
                         '/jira-favicon-hires.png')

    def test_setting_bad_property_raises(self):
        prop = 'random.nonexistent.property'
        self.assertRaises(JIRAError, self.jira.set_application_property, prop,
                          '666')


class AttachmentTests(unittest.TestCase):

    def setUp(self):
        self.test_manager = JiraTestManager()
        self.jira = JiraTestManager().jira_admin
        self.project_b = self.test_manager.project_b
        self.issue_1 = self.test_manager.project_b_issue1

    def test_attachment(self):
        issue = self.jira.issue(self.issue_1)
        attachment = self.jira.add_attachment(issue, open(TEST_ATTACH_PATH),
                                              "new test attachment")
<<<<<<< HEAD
        new_attachment = self.jira.attachment(attachment.id)
        msg = "attachment %s of issue %s" % (new_attachment.__dict__, issue)
=======
        new_attachment = self.jira.attachment(attachment.id, msg=attachment)
>>>>>>> fefe6441
        self.assertEqual(
            new_attachment.filename, 'new test attachment', msg=msg)
        self.assertEqual(
            new_attachment.size, os.path.getsize(TEST_ATTACH_PATH), msg=msg)
        attachment.delete()

    def test_attachment_meta(self):
        meta = self.jira.attachment_meta()
        self.assertTrue(meta['enabled'])
        self.assertEqual(meta['uploadLimit'], 10485760)

    def test_add_attachment(self):
        issue = self.jira.issue(self.issue_1)
        attach_count = len(issue.fields.attachment)
        attachment = self.jira.add_attachment(issue, open(TEST_ATTACH_PATH))
        self.assertIsNotNone(attachment)
        self.assertEqual(len(self.jira.issue(self.issue_1).fields.attachment),
                         attach_count + 1)

    def test_delete(self):
        attach_count = len(self.jira.issue(self.issue_1).fields.attachment)
        attachment = self.jira.add_attachment(self.issue_1,
                                              open(TEST_ATTACH_PATH))
        self.assertEqual(len(self.jira.issue(self.issue_1).fields.attachment),
                         attach_count + 1)
        attachment.delete()
        self.assertEqual(len(self.jira.issue(self.issue_1).fields.attachment),
                         attach_count)


class ComponentTests(unittest.TestCase):

    def setUp(self):
        self.test_manager = JiraTestManager()
        self.jira = JiraTestManager().jira_admin
        self.project_b = self.test_manager.project_b
        self.issue_1 = self.test_manager.project_b_issue1
        self.issue_2 = self.test_manager.project_b_issue2

    @unittest.skip("broken")
    def test_1_component(self):
        component = self.jira.component('10001')
        self.assertEqual(component.name, 'Test Suites')

    def test_2_create_component(self):
        proj = self.jira.project(self.project_b)
        name = "project-%s-component-%s" % (proj, rndstr())
        component = self.jira.create_component(name,
                                               proj, description='test!!', assigneeType='COMPONENT_LEAD',
                                               isAssigneeTypeValid=False)
        self.assertEqual(component.name, name)
        self.assertEqual(component.description, 'test!!')
        self.assertEqual(component.assigneeType, 'COMPONENT_LEAD')
        self.assertFalse(component.isAssigneeTypeValid)
        component.delete()

    # COmponents field can't be modified from issue.update
    #    def test_component_count_related_issues(self):
    #        component = self.jira.create_component('PROJECT_B_TEST',self.project_b, description='test!!',
    #                                               assigneeType='COMPONENT_LEAD', isAssigneeTypeValid=False)
    #        issue1 = self.jira.issue(self.issue_1)
    #        issue2 = self.jira.issue(self.issue_2)
    #        (issue1.update ({'components': ['PROJECT_B_TEST']}))
    #        (issue2.update (components = ['PROJECT_B_TEST']))
    #        issue_count = self.jira.component_count_related_issues(component.id)
    #        self.assertEqual(issue_count, 2)
    #        component.delete()

    def test_3_update(self):
        try:
            components = self.jira.project_components(self.project_b)
            for component in components:
                if component.name == 'To be updated':
                    component.delete()
                    break
        except Exception as e:
            # We ignore errors as this code intends only to prepare for
            # component creation
            pass

        name = 'component-' + rndstr()

        component = self.jira.create_component(name,
                                               self.project_b, description='stand by!',
                                               leadUserName='ci-admin')
        name = 'renamed-' + name
        component.update(name=name, description='It is done.',
                         leadUserName='ci-admin')
        self.assertEqual(component.name, name)
        self.assertEqual(component.description, 'It is done.')
        self.assertEqual(component.lead.name, 'ci-admin')
        component.delete()

    def test_4_delete(self):
        component = self.jira.create_component('To be deleted',
                                               self.project_b, description='not long for this world')
        myid = component.id
        component.delete()
        self.assertRaises(JIRAError, self.jira.component, myid)


class CustomFieldOptionTests(unittest.TestCase):

    def setUp(self):
        self.jira = JiraTestManager().jira_admin

    def test_custom_field_option(self):
        option = self.jira.custom_field_option('10001')
        self.assertEqual(option.value, 'To Do')


class DashboardTests(unittest.TestCase):

    def setUp(self):
        self.jira = JiraTestManager().jira_admin

    def test_dashboards(self):
        dashboards = self.jira.dashboards()
        self.assertEqual(len(dashboards), 3)

    def test_dashboards_filter(self):
        dashboards = self.jira.dashboards(filter='my')
        self.assertEqual(len(dashboards), 2)
        self.assertEqual(dashboards[0].id, '10101')

    def test_dashboards_startat(self):
        dashboards = self.jira.dashboards(startAt=1, maxResults=1)
        self.assertEqual(len(dashboards), 1)

    def test_dashboards_maxresults(self):
        dashboards = self.jira.dashboards(maxResults=1)
        self.assertEqual(len(dashboards), 1)

    def test_dashboard(self):
        dashboard = self.jira.dashboard('10101')
        self.assertEqual(dashboard.id, '10101')
        self.assertEqual(dashboard.name, 'Another test dashboard')


class FieldsTests(unittest.TestCase):

    def setUp(self):
        self.jira = JiraTestManager().jira_admin

    def test_fields(self):
        fields = self.jira.fields()
        self.assertGreater(len(fields), 10)


class FilterTests(unittest.TestCase):

    def setUp(self):
        self.test_manager = JiraTestManager()
        self.jira = JiraTestManager().jira_admin
        self.project_b = self.test_manager.project_b
        self.issue_1 = self.test_manager.project_b_issue1
        self.issue_2 = self.test_manager.project_b_issue2

    def test_filter(self):
        jql = "project = %s and component is not empty" % self.project_b
        name = 'same filter ' + rndstr()
        myfilter = self.jira.create_filter(name=name,
                                           description="just some new test filter", jql=jql,
                                           favourite=False)
        self.assertEqual(myfilter.name, name)
        self.assertEqual(myfilter.owner.name, 'ci-admin')
        myfilter.delete()

    def test_favourite_filters(self):
        # filters = self.jira.favourite_filters()
        jql = "project = %s and component is not empty" % self.project_b
        name = "filter-to-fav-" + rndstr()
        myfilter = self.jira.create_filter(name=name,
                                           description="just some new test filter", jql=jql,
                                           favourite=True)
        new_filters = self.jira.favourite_filters()

        assert name in [f.name for f in new_filters]
        myfilter.delete()


class GroupsTest(unittest.TestCase):

    def setUp(self):
        self.jira = JiraTestManager().jira_admin

    def test_groups(self):
        groups = self.jira.groups()
        self.assertGreaterEqual(groups['total'], 0)

    def test_groups_for_users(self):
        groups = self.jira.groups('users')
        self.assertIsNotNone(find_by_name(groups['groups'], 'users'))

    def test_groups_with_exclude(self):
        groups = self.jira.groups('users')
        new_groups = self.jira.groups('users', exclude='users')
        self.assertEqual(groups['total'] - 1, new_groups['total'])

    def test_groups_for_jira(self):
        groups = self.jira.groups('jira')
        self.assertIsNotNone(find_by_name(groups['groups'], 'jira-users'))


class IssueTests(unittest.TestCase):

    def setUp(self):
        self.test_manager = JiraTestManager()
        self.jira = JiraTestManager().jira_admin
        self.jira_normal = self.test_manager.jira_normal
        self.project_b = self.test_manager.project_b
        self.project_a = self.test_manager.project_a
        self.issue_1 = self.test_manager.project_b_issue1
        self.issue_2 = self.test_manager.project_b_issue2
        self.issue_3 = self.test_manager.project_b_issue3

    def test_issue(self):
        issue = self.jira.issue(self.issue_1)
        self.assertEqual(issue.key, self.issue_1)
        self.assertEqual(issue.fields.summary,
                         'issue 1 from %s' % self.project_b)

    @unittest.skip("disabled as it seems to be ignored by jira, returning all")
    def test_issue_field_limiting(self):
        issue = self.jira.issue(self.issue_2, fields='summary,comment')
        self.assertEqual(issue.fields.summary,
                         'issue 2 from %s' % self.project_b)
        comment1 = self.jira.add_comment(issue, 'First comment')
        comment2 = self.jira.add_comment(issue, 'Second comment')
        comment3 = self.jira.add_comment(issue, 'Third comment')
        self.jira.issue(self.issue_2, fields='summary,comment')
        logging.warning(issue.raw['fields'])
        self.assertFalse(hasattr(issue.fields, 'reporter'))
        self.assertFalse(hasattr(issue.fields, 'progress'))
        comment1.delete()
        comment2.delete()
        comment3.delete()

    def test_issue_expandos(self):
        issue = self.jira.issue(self.issue_1, expand='editmeta,schema')
        self.assertTrue(hasattr(issue, 'editmeta'))
        self.assertTrue(hasattr(issue, 'schema'))
        # testing for changelog is not reliable because it may exist or not based on test order
        #self.assertFalse(hasattr(issue, 'changelog'))

    def test_create_issue_with_fieldargs(self):
        issue = self.jira.create_issue(project={'key': self.project_b},
                                       summary='Test issue created', description='blahery',
                                       issuetype={'name': 'Bug'}, customfield_10022='XSS')
        self.assertEqual(issue.fields.summary, 'Test issue created')
        self.assertEqual(issue.fields.description, 'blahery')
        self.assertEqual(issue.fields.issuetype.name, 'Bug')
        self.assertEqual(issue.fields.project.key, self.project_b)
        self.assertEqual(issue.fields.customfield_10022, 'XSS')
        issue.delete()

    def test_create_issue_with_fielddict(self):
        fields = {
            'project': {
                'key': self.project_b
            },
            'summary': 'Issue created from field dict',
            'description': "Some new issue for test",
            'issuetype': {
                'name': 'Bug'
            },
            'customfield_10022': 'XSS',
            'priority': {
                'name': 'Major'
            }
        }
        issue = self.jira.create_issue(fields=fields)
        self.assertEqual(issue.fields.summary,
                         'Issue created from field dict')
        self.assertEqual(issue.fields.description, "Some new issue for test")
        self.assertEqual(issue.fields.issuetype.name, 'Bug')
        self.assertEqual(issue.fields.project.key, self.project_b)
        self.assertEqual(issue.fields.customfield_10022, 'XSS')
        self.assertEqual(issue.fields.priority.name, 'Major')
        issue.delete()

    @unittest.skip("broken")
    def test_create_issue_without_prefetch(self):
        issue = self.jira.create_issue(prefetch=False, project={'key':
                                                                self.project_b}, summary='Test issue created',
                                       description='blahery', issuetype={'name': 'Bug'},
                                       customfield_10022='XSS')
        self.assertTrue(hasattr(issue, 'self'))
        self.assertFalse(hasattr(issue, 'fields'))
        self.assertFalse(hasattr(issue, 'customfield_10022'))
        self.assertTrue(hasattr(issue, 'raw'))
        issue.delete()

    @unittest.skip("temporary skipping till we fix the update() issue")
    def test_update_with_fieldargs(self):
        # TODO: Fix this ASAP
        issue = self.jira.create_issue(project={'key': self.project_b},
                                       summary='Test issue for updating', description='Will be\
                        updated shortly', issuetype={'name': 'Bug'},
                                       customfield_10022='XSS')
        issue.update(summary='Updated summary', description='Now updated',
                     issuetype={'name': 'Improvement'})
        self.assertEqual(issue.fields.summary, 'Updated summary')
        self.assertEqual(issue.fields.description, 'Now updated')
        self.assertEqual(issue.fields.issuetype.name, 'Improvement')
        self.assertEqual(issue.fields.customfield_10022, 'XSS')
        self.assertEqual(issue.fields.project.key, self.project_b)
        issue.delete()

    @unittest.skip("temporary skipping till we fix the update() issue")
    def test_update_with_fielddict(self):
        issue = self.jira.create_issue(project={'key': self.project_b},
                                       summary='Test issue for updating', description='Will be updated shortly',
                                       issuetype={'name': 'Bug'},
                                       customfield_10022='XSS')
        fields = {
            'summary': 'Issue is updated',
            'description': "it sure is",
            'issuetype': {
                'name': 'Improvement'
            },
            'customfield_10022': 'DOC',
            'priority': {
                'name': 'Major'
            }
        }
        issue.update(fields=fields)
        self.assertEqual(issue.fields.summary, 'Issue is updated')
        self.assertEqual(issue.fields.description, 'it sure is')
        self.assertEqual(issue.fields.issuetype.name, 'Improvement')
        self.assertEqual(issue.fields.customfield_10022, 'DOC')
        self.assertEqual(issue.fields.priority.name, 'Major')
        issue.delete()

    def test_delete(self):
        issue = self.jira.create_issue(project={'key': self.project_b},
                                       summary='Test issue created', description='Not long for this world',
                                       issuetype={'name': 'Bug'},
                                       customfield_10022='XSS')
        key = issue.key
        issue.delete()
        self.assertRaises(JIRAError, self.jira.issue, key)

    def test_createmeta(self):
        meta = self.jira.createmeta()
        ztravisdeb_proj = find_by_key(meta['projects'], self.project_b)
        self.assertEqual(len(ztravisdeb_proj['issuetypes']), 8)

    def test_createmeta_filter_by_projectkey_and_name(self):
        meta = self.jira.createmeta(projectKeys=self.project_b,
                                    issuetypeNames='Bug')
        self.assertEqual(len(meta['projects']), 1)
        self.assertEqual(len(meta['projects'][0]['issuetypes']), 1)

    def test_createmeta_filter_by_projectkeys_and_name(self):
        meta = self.jira.createmeta(projectKeys=(self.project_a,
                                                 self.project_b), issuetypeNames='Improvement')
        self.assertEqual(len(meta['projects']), 2)
        for project in meta['projects']:
            self.assertEqual(len(project['issuetypes']), 1)

    def test_createmeta_filter_by_id(self):
        projects = self.jira.projects()
        proja = find_by_key_value(projects, self.project_a)
        projb = find_by_key_value(projects, self.project_b)
        meta = self.jira.createmeta(projectIds=(proja.id, projb.id),
                                    issuetypeIds=('3', '4', '5'))
        self.assertEqual(len(meta['projects']), 2)
        for project in meta['projects']:
            self.assertEqual(len(project['issuetypes']), 3)

    def test_createmeta_expando(self):
        # limit to SCR project so the call returns promptly
        meta = self.jira.createmeta(projectKeys=self.project_b,
                                    expand='projects.issuetypes.fields')
        self.assertTrue('fields' in meta['projects'][0]['issuetypes'][0])

    def test_assign_issue(self):
        self.assertIsNone(self.jira.assign_issue(self.issue_1, 'ci-admin'))
        self.assertEqual(self.jira.issue(self.issue_1).fields.assignee.name,
                         'ci-admin')

    def test_assign_issue_with_issue_obj(self):
        issue = self.jira.issue(self.issue_1)
        self.assertIsNone(self.jira.assign_issue(issue, 'ci-admin'))
        self.assertEqual(self.jira.issue(self.issue_1).fields.assignee.name,
                         'ci-admin')

    def test_assign_to_bad_issue_raises(self):
        self.assertRaises(JIRAError, self.jira.assign_issue, 'NOPE-1',
                          'notauser')

    @unittest.skip("Rework: len() is not a valid way to test.")
    def test_comments(self):
        self.jira.issue(self.issue_1)
        comment1 = self.jira.add_comment(self.issue_1, 'First comment')
        comment2 = self.jira.add_comment(self.issue_1, 'Second comment')
        comment3 = self.jira.add_comment(self.issue_1, 'Third comment')
        comment4 = self.jira.add_comment(self.issue_1, 'Fourth comment')
        comments = self.jira.comments(self.issue_1)
        self.assertEqual(len(comments), 4)
        comment1.delete()
        comment2.delete()
        comment3.delete()
        comment4.delete()
        self.jira.issue(self.issue_2)
        comment1 = self.jira.add_comment(self.issue_2, 'First comment')
        comment2 = self.jira.add_comment(self.issue_2, 'Second comment')
        comment3 = self.jira.add_comment(self.issue_2, 'Third comment')
        comments = self.jira.comments(self.issue_2)
        self.assertEqual(len(comments), 3)
        comment1.delete()
        comment2.delete()
        comment3.delete()

    @unittest.skip("Rework: len() is not a valid way to test.")
    def test_comments_with_issue_obj(self):
        issue = self.jira.issue(self.issue_1)
        comment1 = self.jira.add_comment(issue, 'First comment')
        comment2 = self.jira.add_comment(issue, 'Second comment')
        comment3 = self.jira.add_comment(issue, 'Third comment')
        comment4 = self.jira.add_comment(issue, 'Fourth comment')
        new_issue = self.jira.issue(self.issue_1)
        comments = self.jira.comments(new_issue)
        self.assertEqual(len(comments), 4)
        comment1.delete()
        comment2.delete()
        comment3.delete()
        comment4.delete()
        issue = self.jira.issue(self.issue_2)
        comment1 = self.jira.add_comment(issue, 'First comment')
        comment2 = self.jira.add_comment(issue, 'Second comment')
        comment3 = self.jira.add_comment(issue, 'Third comment')
        new_issue = self.jira.issue(self.issue_2)
        comments = self.jira.comments(new_issue)
        self.assertEqual(len(comments), 3)
        comment1.delete()
        comment2.delete()
        comment3.delete()

    @unittest.skip("broken")
    def test_comment(self):
        comment = self.jira.add_comment(self.issue_1,
                                        'just another test commnet')
        new_comment = self.jira.comment(self.issue_1, str(comment))
        self.assertTrue(new_comment.body.startswith('just another'))
        comment.delete()

    @unittest.skip("broken")
    def test_comment_with_issue_obj(self):
        comment = self.jira.add_comment(self.issue_2,
                                        'just another test commnet')
        issue = self.jira.issue(self.issue_2)
        self.jira.comment(issue, str(comment))
        self.assertTrue(comment.body.startswith('just ano'))
        comment.delete()

    def test_add_comment(self):
        comment = self.jira.add_comment(self.issue_3, 'a test comment!',
                                        visibility={'type': 'role', 'value': 'Administrators'})
        self.assertEqual(comment.body, 'a test comment!')
        self.assertEqual(comment.visibility.type, 'role')
        self.assertEqual(comment.visibility.value, 'Administrators')
        comment.delete()

    def test_add_comment_with_issue_obj(self):
        issue = self.jira.issue(self.issue_3)
        comment = self.jira.add_comment(issue, 'a new test comment!',
                                        visibility={'type': 'role', 'value': 'Administrators'})
        self.assertEqual(comment.body, 'a new test comment!')
        self.assertEqual(comment.visibility.type, 'role')
        self.assertEqual(comment.visibility.value, 'Administrators')
        comment.delete()

    @unittest.skip("temporary disabled because Resource.update() does not reload the object from the server side.")
    # TODO: update() doesnt seem to reload the comment object on Travis?!
    def test_update_comment(self):
        comment = self.jira.add_comment(self.issue_3, 'updating soon!')
        comment.update(body='updated!')
        self.assertEqual(comment.body, 'updated!')
        # self.assertEqual(comment.visibility.type, 'role')
        # self.assertEqual(comment.visibility.value, 'Administrators')
        comment.delete()

    @unittest.skip("needs rework, testing for lengh is not good")
    def test_delete_comment(self):
        c_len = len(self.jira.comments(self.issue_3))
        comment = self.jira.add_comment(self.issue_3, 'To be deleted!')
        comment.delete()
        self.assertEqual(len(self.jira.comments(self.issue_3)), c_len)

    def test_editmeta(self):
        meta = self.jira.editmeta(self.issue_1)
        self.assertEqual(len(meta['fields']), 18)
        self.assertTrue('customfield_10007' in meta['fields'])
        self.assertTrue('customfield_10022' in meta['fields'])

    def test_editmeta_with_issue_obj(self):
        issue = self.jira.issue(self.issue_2)
        meta = self.jira.editmeta(issue)
        self.assertEqual(len(meta['fields']), 18)
        self.assertTrue('customfield_10022' in meta['fields'])
        self.assertTrue('customfield_10007' in meta['fields'])

    # Nothing from remote link works
    #    def test_remote_links(self):
    #        self.jira.add_remote_link ('ZTRAVISDEB-3', globalId='python-test:story.of.horse.riding',
    #        links = self.jira.remote_links('QA-44')
    #        self.assertEqual(len(links), 1)
    #        links = self.jira.remote_links('BULK-1')
    #        self.assertEqual(len(links), 0)
    #
    #    @unittest.skip("temporary disabled")
    #    def test_remote_links_with_issue_obj(self):
    #        issue = self.jira.issue('QA-44')
    #        links = self.jira.remote_links(issue)
    #        self.assertEqual(len(links), 1)
    #        issue = self.jira.issue('BULK-1')
    #        links = self.jira.remote_links(issue)
    #        self.assertEqual(len(links), 0)
    #
    #    @unittest.skip("temporary disabled")
    #    def test_remote_link(self):
    #        link = self.jira.remote_link('QA-44', '10000')
    #        self.assertEqual(link.id, 10000)
    #        self.assertTrue(hasattr(link, 'globalId'))
    #        self.assertTrue(hasattr(link, 'relationship'))
    #
    #    @unittest.skip("temporary disabled")
    #    def test_remote_link_with_issue_obj(self):
    #        issue = self.jira.issue('QA-44')
    #        link = self.jira.remote_link(issue, '10000')
    #        self.assertEqual(link.id, 10000)
    #        self.assertTrue(hasattr(link, 'globalId'))
    #        self.assertTrue(hasattr(link, 'relationship'))
    #
    #    @unittest.skip("temporary disabled")
    #    def test_add_remote_link(self):
    #        link = self.jira.add_remote_link('BULK-3', globalId='python-test:story.of.horse.riding',
    #                                         object={'url': 'http://google.com', 'title': 'googlicious!'},
    #                                         application={'name': 'far too silly', 'type': 'sketch'}, relationship='mousebending')
    # creation response doesn't include full remote link info, so we fetch it again using the new internal ID
    #        link = self.jira.remote_link('BULK-3', link.id)
    #        self.assertEqual(link.application.name, 'far too silly')
    #        self.assertEqual(link.application.type, 'sketch')
    #        self.assertEqual(link.object.url, 'http://google.com')
    #        self.assertEqual(link.object.title, 'googlicious!')
    #        self.assertEqual(link.relationship, 'mousebending')
    #        self.assertEqual(link.globalId, 'python-test:story.of.horse.riding')
    #
    #    @unittest.skip("temporary disabled")
    #    def test_add_remote_link_with_issue_obj(self):
    #        issue = self.jira.issue('BULK-3')
    #        link = self.jira.add_remote_link(issue, globalId='python-test:story.of.horse.riding',
    #                                         object={'url': 'http://google.com', 'title': 'googlicious!'},
    #                                         application={'name': 'far too silly', 'type': 'sketch'}, relationship='mousebending')
    # creation response doesn't include full remote link info, so we fetch it again using the new internal ID
    #        link = self.jira.remote_link(issue, link.id)
    #        self.assertEqual(link.application.name, 'far too silly')
    #        self.assertEqual(link.application.type, 'sketch')
    #        self.assertEqual(link.object.url, 'http://google.com')
    #        self.assertEqual(link.object.title, 'googlicious!')
    #        self.assertEqual(link.relationship, 'mousebending')
    #        self.assertEqual(link.globalId, 'python-test:story.of.horse.riding')
    #
    #    @unittest.skip("temporary disabled")
    #    def test_update_remote_link(self):
    #        link = self.jira.add_remote_link('BULK-3', globalId='python-test:story.of.horse.riding',
    #                                         object={'url': 'http://google.com', 'title': 'googlicious!'},
    #                                         application={'name': 'far too silly', 'type': 'sketch'}, relationship='mousebending')
    # creation response doesn't include full remote link info, so we fetch it again using the new internal ID
    #        link = self.jira.remote_link('BULK-3', link.id)
    #        link.update(object={'url': 'http://yahoo.com', 'title': 'yahooery'}, globalId='python-test:updated.id',
    #                    relationship='cheesing')
    #        self.assertEqual(link.globalId, 'python-test:updated.id')
    #        self.assertEqual(link.relationship, 'cheesing')
    #        self.assertEqual(link.object.url, 'http://yahoo.com')
    #        self.assertEqual(link.object.title, 'yahooery')
    #        link.delete()
    #
    #    @unittest.skip("temporary disabled")
    #    def test_delete_remove_link(self):
    #        link = self.jira.add_remote_link('BULK-3', globalId='python-test:story.of.horse.riding',
    #                                         object={'url': 'http://google.com', 'title': 'googlicious!'},
    #                                         application={'name': 'far too silly', 'type': 'sketch'}, relationship='mousebending')
    #        _id = link.id
    #        link.delete()
    #        self.assertRaises(JIRAError, self.jira.remote_link, 'BULK-3', _id)

    def test_transitions(self):
        transitions = self.jira.transitions(self.issue_2)
        self.assertEqual(len(transitions), 3)

    def test_transitions_with_issue_obj(self):
        issue = self.jira.issue(self.issue_2)
        transitions = self.jira.transitions(issue)
        self.assertEqual(len(transitions), 3)

    def test_transition(self):
        transition = self.jira.transitions(self.issue_2, '5')
        self.assertEqual(transition[0]['name'], 'Resolve Issue')

    def test_transition_expand(self):
        transition = self.jira.transitions(self.issue_2, '5',
                                           expand='transitions.fields')
        self.assertTrue('fields' in transition[0])

    def test_transition_issue_with_fieldargs(self):
        issue = self.jira.create_issue(project={'key': self.project_b},
                                       summary='Test issue for transition created',
                                       description='blahery', issuetype={'name': 'Bug'},
                                       customfield_10022='XSS')
        self.jira.transition_issue(issue.key, '2',
                                   assignee={'name': 'ci-admin'})
        issue = self.jira.issue(issue.key)
        self.assertEqual(issue.fields.assignee.name, 'ci-admin')
        self.assertEqual(issue.fields.status.id, '6')  # issue 'Closed'

    def test_transition_issue_obj_with_fieldargs(self):
        issue = self.jira.create_issue(project={'key': self.project_b},
                                       summary='Test issue for transition created',
                                       description='blahery', issuetype={'name': 'Bug'},
                                       customfield_10022='XSS')
        self.jira.transition_issue(issue, '2', assignee={'name': 'ci-admin'})
        issue = self.jira.issue(issue.key)
        self.assertEqual(issue.fields.assignee.name, 'ci-admin')
        self.assertEqual(issue.fields.status.id, '6')

    def test_transition_issue_with_fielddict(self):
        issue = self.jira.create_issue(project={'key': self.project_b},
                                       summary='Test issue for transition created',
                                       description='blahery', issuetype={'name': 'Bug'},
                                       customfield_10022='XSS')
        fields = {
            'assignee': {
                'name': 'ci-admin'
            }
        }
        self.jira.transition_issue(issue.key, '5', fields=fields)
        issue = self.jira.issue(issue.key)
        self.assertEqual(issue.fields.assignee.name, 'ci-admin')
        self.assertEqual(issue.fields.status.id, '5')

    def test_votes(self):
        votes = self.jira.votes(self.issue_1)
        self.assertEqual(votes.votes, 0)

    def test_votes_with_issue_obj(self):
        issue = self.jira.issue(self.issue_1)
        votes = self.jira.votes(issue)
        self.assertEqual(votes.votes, 0)

    def test_add_vote(self):
        votes = self.jira.votes(self.issue_2)
        init_len = votes.votes
        self.jira_normal.add_vote(self.issue_2)
        votes = self.jira.votes(self.issue_2)
        self.assertEqual(votes.votes, init_len + 1)
        self.jira_normal.remove_vote(self.issue_2)

    def test_add_vote_with_issue_obj(self):
        issue = self.jira.issue(self.issue_2)
        votes = self.jira.votes(issue)
        init_len = votes.votes
        self.jira_normal.add_vote(issue)
        votes = self.jira.votes(issue)
        self.assertEqual(votes.votes, init_len + 1)
        self.jira_normal.remove_vote(self.issue_2)

    def test_remove_vote_with_issue_obj(self):
        self.jira_normal.add_vote(self.issue_2)
        issue = self.jira.issue(self.issue_2)
        votes = self.jira.votes(issue)
        init_len = votes.votes
        self.jira_normal.remove_vote(issue)
        votes = self.jira.votes(issue)
        self.assertEqual(votes.votes, init_len - 1)

    def test_watchers(self):
        watchers = self.jira.watchers(self.issue_1)
        self.assertEqual(watchers.watchCount, 1)

    def test_watchers_with_issue_obj(self):
        issue = self.jira.issue(self.issue_1)
        watchers = self.jira.watchers(issue)
        self.assertEqual(watchers.watchCount, 1)

    def test_add_watcher(self):
        init_watchers = self.jira.watchers(self.issue_1).watchCount
        self.jira.add_watcher(self.issue_1, 'ci-user')
        self.assertEqual(self.jira.watchers(self.issue_1).watchCount,
                         init_watchers + 1)
        self.jira.remove_watcher(self.issue_1, 'ci-user')

    def test_remove_watcher(self):
        self.jira.add_watcher(self.issue_1, 'ci-user')
        init_watchers = self.jira.watchers(self.issue_1).watchCount
        self.jira.remove_watcher(self.issue_1, 'ci-user')
        self.assertEqual(self.jira.watchers(self.issue_1).watchCount,
                         init_watchers - 1)

    def test_add_watcher_with_issue_obj(self):
        issue = self.jira.issue(self.issue_1)
        init_watchers = self.jira.watchers(issue).watchCount
        self.jira.add_watcher(issue, 'ci-user')
        self.assertEqual(self.jira.watchers(issue).watchCount,
                         init_watchers + 1)
        self.jira.remove_watcher(issue, 'ci-user')

    def test_remove_watcher_with_issue_obj(self):
        issue = self.jira.issue(self.issue_1)
        self.jira.add_watcher(issue, 'ci-user')
        init_watchers = self.jira.watchers(issue).watchCount
        self.jira.remove_watcher(issue, 'ci-admin')
        self.assertEqual(self.jira.watchers(issue).watchCount,
                         init_watchers - 1)


# add worklog is not working for python2.6
#    def test_worklogs(self):
#        worklog = self.jira.add_worklog(self.issue_1, '2h')
#        worklogs = self.jira.worklogs(self.issue_1)
#        self.assertEqual(len(worklogs), 1)
#        worklog.delete()
#
#    def test_worklogs_with_issue_obj(self):
#        issue = self.jira.issue(self.issue_1)
#        worklog = self.jira.add_worklog(issue, '2h')
#        worklogs = self.jira.worklogs(issue)
#        self.assertEqual(len(worklogs), 1)
#        worklog.delete()
#
#    def test_worklog(self):
#        worklog = self.jira.add_worklog(self.issue_1, '1d 2h')
#        new_worklog = self.jira.worklog(self.issue_1, str(worklog))
#        self.assertEqual(new_worklog.author.name, 'ci-admin')
#        self.assertEqual(new_worklog.timeSpent, '1d 2h')
#        worklog.delete()
#
#    def test_worklog_with_issue_obj(self):
#        issue = self.jira.issue(self.issue_1)
#        worklog = self.jira.add_worklog(issue, '1d 2h')
#        new_worklog = self.jira.worklog(issue, str(worklog))
#        self.assertEqual(new_worklog.author.name, 'ci-admin')
#        self.assertEqual(new_worklog.timeSpent, '1d 2h')
#        worklog.delete()
#
#    def test_add_worklog(self):
#        worklog_count = len(self.jira.worklogs(self.issue_2))
#        worklog = self.jira.add_worklog(self.issue_2, '2h')
#        self.assertIsNotNone(worklog)
#        self.assertEqual(len(self.jira.worklogs(self.issue_2)), worklog_count + 1)
#        worklog.delete()
#
#    def test_add_worklog_with_issue_obj(self):
#        issue = self.jira.issue(self.issue_2)
#        worklog_count = len(self.jira.worklogs(issue))
#        worklog = self.jira.add_worklog(issue, '2h')
#        self.assertIsNotNone(worklog)
#        self.assertEqual(len(self.jira.worklogs(issue)), worklog_count + 1)
#        worklog.delete()
#
#    def test_update_worklog(self):
#        worklog = self.jira.add_worklog(self.issue_3, '3h')
#        worklog.update(comment='Updated!', timeSpent='2h')
#        self.assertEqual(worklog.comment, 'Updated!')
#        self.assertEqual(worklog.timeSpent, '2h')
#        worklog.delete()
#    def test_delete_worklog(self):
#        issue = self.jira.issue('ZTRAVISDEB-2', fields='worklog,timetracking')
#        rem_estimate = issue.fields.timetracking.remainingEstimate
#        worklog = self.jira.add_worklog('ZTRAVISDEB-2', '4h')
#        worklog.delete()
#        issue = self.jira.issue('ZTRAVISDEB-2', fields='worklog,timetracking')
# self.assertEqual(issue.fields.timetracking.remainingEstimate,
# rem_estimate)


class IssueLinkTests(unittest.TestCase):

    def setUp(self):
        self.manager = JiraTestManager()

    @unittest.skip("broken")
    def test_issue_link(self):
        self.link = self.manager.jira_admin.issue_link('10002')
        link = self.link  # Duplicate outward
        self.assertEqual(link.id, '10002')
        self.assertEqual(link.inwardIssue.id, '10018')  # Duplicate inward

    def test_create_issue_link(self):
        self.manager.jira_admin.create_issue_link('Duplicate',
                                                  JiraTestManager().project_b_issue1,
                                                  JiraTestManager().project_b_issue2)

    def test_create_issue_link_with_issue_objs(self):
        inwardissue = self.manager.jira_admin.issue(
            JiraTestManager().project_b_issue1)
        self.assertIsNotNone(inwardissue)
        outwardissue = self.manager.jira_admin.issue(
            JiraTestManager().project_b_issue2)
        self.assertIsNotNone(outwardissue)
        self.manager.jira_admin.create_issue_link('Duplicate',
                                                  inwardissue, outwardissue)

        #@unittest.skip("Creating an issue link doesn't return its ID, so can't easily test delete")
        # def test_delete_issue_link(self):
        #    pass


class IssueLinkTypeTests(unittest.TestCase):

    def setUp(self):
        self.jira = JiraTestManager().jira_admin

    def test_issue_link_types(self):
        link_types = self.jira.issue_link_types()
        self.assertEqual(len(link_types), 4)
        duplicate = find_by_id(link_types, '10001')
        self.assertEqual(duplicate.name, 'Cloners')

    def test_issue_link_type(self):
        link_type = self.jira.issue_link_type('10002')
        self.assertEqual(link_type.id, '10002')
        self.assertEqual(link_type.name, 'Duplicate')


class IssueTypesTests(unittest.TestCase):

    def setUp(self):
        self.jira = JiraTestManager().jira_admin

    def test_issue_types(self):
        types = self.jira.issue_types()
        self.assertEqual(len(types), 8)
        unq_issues = find_by_id(types, '10002')
        self.assertEqual(unq_issues.name, 'Technical task')

    def test_issue_type(self):
        mytype = self.jira.issue_type('4')
        self.assertEqual(mytype.id, '4')
        self.assertEqual(mytype.name, 'Improvement')


class MyPermissionsTests(unittest.TestCase):

    def setUp(self):
        self.test_manager = JiraTestManager()
        self.jira = JiraTestManager().jira_normal
        self.issue_1 = self.test_manager.project_b_issue1

    def test_my_permissions(self):
        perms = self.jira.my_permissions()
        self.assertGreaterEqual(len(perms['permissions']), 40)

    @unittest.skip("broken")
    def test_my_permissions_by_project(self):
        perms = self.jira.my_permissions(projectKey='ZTRAVISDEB')
        self.assertGreaterEqual(len(perms['permissions']), 40)
        perms = self.jira.my_permissions(projectId='10012')
        self.assertGreaterEqual(len(perms['permissions']), 40)

    @unittest.skip("broken")
    def test_my_permissions_by_issue(self):
        perms = self.jira.my_permissions(issueKey='ZTRAVISDEB-7')
        self.assertGreaterEqual(len(perms['permissions']), 40)
        perms = self.jira.my_permissions(issueId='11021')
        self.assertGreaterEqual(len(perms['permissions']), 40)


class PrioritiesTests(unittest.TestCase):

    def setUp(self):
        self.jira = JiraTestManager().jira_admin

    def test_priorities(self):
        priorities = self.jira.priorities()
        self.assertEqual(len(priorities), 5)

    def test_priority(self):
        priority = self.jira.priority('2')
        self.assertEqual(priority.id, '2')
        self.assertEqual(priority.name, 'Critical')


class ProjectTests(unittest.TestCase):

    def setUp(self):
        self.jira = JiraTestManager().jira_admin
        self.project_b = JiraTestManager().project_b

    def test_projects(self):
        projects = self.jira.projects()
        self.assertGreaterEqual(len(projects), 2)

    def test_project(self):
        project = self.jira.project(self.project_b)
        self.assertEqual(project.key, self.project_b)

    # I have no idea what avatars['custom'] is and I get different results every time
    #    def test_project_avatars(self):
    #        avatars = self.jira.project_avatars(self.project_b)
    #        self.assertEqual(len(avatars['custom']), 3)
    #        self.assertEqual(len(avatars['system']), 16)
    #
    #    def test_project_avatars_with_project_obj(self):
    #        project = self.jira.project(self.project_b)
    #        avatars = self.jira.project_avatars(project)
    #        self.assertEqual(len(avatars['custom']), 3)
    #        self.assertEqual(len(avatars['system']), 16)

    #    def test_create_project_avatar(self):
    # Tests the end-to-end project avatar creation process: upload as temporary, confirm after cropping,
    # and selection.
    #        project = self.jira.project(self.project_b)
    #        size = os.path.getsize(TEST_ICON_PATH)
    #        filename = os.path.basename(TEST_ICON_PATH)
    #        with open(TEST_ICON_PATH, "rb") as icon:
    #            props = self.jira.create_temp_project_avatar(project, filename, size, icon.read())
    #        self.assertIn('cropperOffsetX', props)
    #        self.assertIn('cropperOffsetY', props)
    #        self.assertIn('cropperWidth', props)
    #        self.assertTrue(props['needsCropping'])
    #
    #        props['needsCropping'] = False
    #        avatar_props = self.jira.confirm_project_avatar(project, props)
    #        self.assertIn('id', avatar_props)
    #
    #        self.jira.set_project_avatar(self.project_b, avatar_props['id'])
    #
    #    def test_delete_project_avatar(self):
    #        size = os.path.getsize(TEST_ICON_PATH)
    #        filename = os.path.basename(TEST_ICON_PATH)
    #        with open(TEST_ICON_PATH, "rb") as icon:
    #            props = self.jira.create_temp_project_avatar(self.project_b, filename, size, icon.read(), auto_confirm=True)
    #        self.jira.delete_project_avatar(self.project_b, props['id'])
    #
    #    def test_delete_project_avatar_with_project_obj(self):
    #        project = self.jira.project(self.project_b)
    #        size = os.path.getsize(TEST_ICON_PATH)
    #        filename = os.path.basename(TEST_ICON_PATH)
    #        with open(TEST_ICON_PATH, "rb") as icon:
    #            props = self.jira.create_temp_project_avatar(project, filename, size, icon.read(), auto_confirm=True)
    #        self.jira.delete_project_avatar(project, props['id'])

    def test_set_project_avatar(self):
        def find_selected_avatar(avatars):
            for avatar in avatars['system']:
                if avatar['isSelected']:
                    return avatar
            else:
                raise Exception

        self.jira.set_project_avatar(self.project_b, '10001')
        avatars = self.jira.project_avatars(self.project_b)
        self.assertEqual(find_selected_avatar(avatars)['id'], '10001')

        project = self.jira.project(self.project_b)
        self.jira.set_project_avatar(project, '10208')
        avatars = self.jira.project_avatars(project)
        self.assertEqual(find_selected_avatar(avatars)['id'], '10208')

    def test_project_components(self):
        proj = self.jira.project(self.project_b)
        name = "component-%s from project %s" % (proj, rndstr())
        component = self.jira.create_component(name,
                                               proj, description='test!!', assigneeType='COMPONENT_LEAD',
                                               isAssigneeTypeValid=False)
        components = self.jira.project_components(self.project_b)
        self.assertGreaterEqual(len(components), 1)
        sample = find_by_id(components, component.id)
        self.assertEqual(sample.id, component.id)
        self.assertEqual(sample.name, name)
        component.delete()

    def test_project_versions(self):
        name = "version-%s" % rndstr()
        version = self.jira.create_version(name,
                                           self.project_b, "will be deleted soon")
        versions = self.jira.project_versions(self.project_b)
        self.assertGreaterEqual(len(versions), 1)
        test = find_by_id(versions, version.id)
        self.assertEqual(test.id, version.id)
        self.assertEqual(test.name, name)
        version.delete()

    def test_project_versions_with_project_obj(self):
        name = "version-%s" % rndstr()
        version = self.jira.create_version(name,
                                           self.project_b, "will be deleted soon")
        project = self.jira.project(self.project_b)
        versions = self.jira.project_versions(project)
        self.assertGreaterEqual(len(versions), 1)
        test = find_by_id(versions, version.id)
        self.assertEqual(test.id, version.id)
        self.assertEqual(test.name, name)
        version.delete()

    def test_project_roles(self):
        roles = self.jira.project_roles(self.project_b)
        self.assertEqual(len(roles), 7)
        self.assertIn('Users', roles)

    def test_project_roles_with_project_obj(self):
        project = self.jira.project(self.project_b)
        roles = self.jira.project_roles(project)
        self.assertEqual(len(roles), 7)
        self.assertIn('Users', roles)

    def test_project_role(self):
        role = self.jira.project_role(self.project_b, '10103')
        self.assertEqual(role.id, 10103)
        self.assertEqual(role.name, 'atlassian-addons-project-access')

    def test_project_role_with_project_obj(self):
        project = self.jira.project(self.project_b)
        role = self.jira.project_role(project, '10103')
        self.assertEqual(role.id, 10103)
        self.assertEqual(role.name, 'atlassian-addons-project-access')

    def test_update_project_role(self):
        role = self.jira.project_role(self.project_b, '10103')
        role.update(users='ci-admin', groups=['jira-developers',
                                              'jira-users'])
        self.assertEqual(role.actors[0].name, 'ci-admin')


class ResolutionTests(unittest.TestCase):

    def setUp(self):
        self.jira = JiraTestManager().jira_admin

    def test_resolutions(self):
        resolutions = self.jira.resolutions()
        self.assertEqual(len(resolutions), 5)

    def test_resolution(self):
        resolution = self.jira.resolution('2')
        self.assertEqual(resolution.id, '2')
        self.assertEqual(resolution.name, 'Won\'t Fix')


class SearchTests(unittest.TestCase):

    def setUp(self):
        self.jira = JiraTestManager().jira_admin
        self.project_b = JiraTestManager().project_b
        self.test_manager = JiraTestManager()
        self.issue = self.test_manager.project_b_issue1

    def test_search_issues(self):
        issues = self.jira.search_issues('project=%s' % self.project_b)
        self.assertLessEqual(len(issues), 50)  # default maxResults
        for issue in issues:
            self.assertTrue(issue.key.startswith(self.project_b))

    def test_search_issues_maxresults(self):
        issues = self.jira.search_issues('project=%s' % self.project_b,
                                         maxResults=10)
        self.assertLessEqual(len(issues), 10)

    def test_search_issues_startat(self):
        issues = self.jira.search_issues('project=%s' % self.project_b,
                                         startAt=5770, maxResults=500)
        self.assertLessEqual(len(issues), 500)

    def test_search_issues_field_limiting(self):
        issues = self.jira.search_issues('key=%s' % self.issue,
                                         fields='summary,comment')
        self.assertTrue(hasattr(issues[0].fields, 'summary'))
        self.assertTrue(hasattr(issues[0].fields, 'comment'))
        self.assertFalse(hasattr(issues[0].fields, 'reporter'))
        self.assertFalse(hasattr(issues[0].fields, 'progress'))

    # sort of working
    @unittest.skip("broken")
    def test_search_issues_expandos(self):
        issues = self.jira.search_issues('key=%s' % self.issue,
                                         expand='names')
        # self.assertTrue(hasattr(issues[0], 'names'))
        self.assertFalse(hasattr(issues[0], 'schema'))


@unittest.skip("temporary disabled")
class SecurityLevelTests(unittest.TestCase):

    def setUp(self):
        self.jira = JiraTestManager().jira_admin

    def test_security_level(self):
        sec_level = self.jira.security_level('10001')
        self.assertEqual(sec_level.id, '10001')
        self.assertEqual(sec_level.name, 'eee')


class ServerInfoTests(unittest.TestCase):

    def setUp(self):
        self.jira = JiraTestManager().jira_admin

    def test_server_info(self):
        server_info = self.jira.server_info()
        self.assertIn('baseUrl', server_info)
        self.assertIn('version', server_info)


class StatusTests(unittest.TestCase):

    def setUp(self):
        self.jira = JiraTestManager().jira_admin

    def test_statuses(self):
        found = False
        for status in self.jira.statuses():
            if status.id == '1' and status.name == 'Open':
                found = True
                break
        self.assertTrue(found, "Status Open with id=1 not found.")

    def test_status(self):
        status = self.jira.status('1')
        self.assertEqual(status.id, '1')
        self.assertEqual(status.name, 'Open')


class UserTests(unittest.TestCase):

    def setUp(self):
        self.jira = JiraTestManager().jira_admin
        self.project_a = JiraTestManager().project_a
        self.project_b = JiraTestManager().project_b
        self.test_manager = JiraTestManager()
        self.issue = self.test_manager.project_b_issue3

    def test_user(self):
        user = self.jira.user('ci-admin')
        self.assertEqual(user.name, 'ci-admin')
        self.assertEqual(user.emailAddress, 'noreply@example.com')

    def test_search_assignable_users_for_projects(self):
        users = self.jira.search_assignable_users_for_projects('ci-admin',
                                                               '%s,%s' % (self.project_a, self.project_b))
        self.assertGreaterEqual(len(users), 1)
        usernames = map(lambda user: user.name, users)
        self.assertIn('ci-admin', usernames)

    def test_search_assignable_users_for_projects_maxresults(self):
        users = self.jira.search_assignable_users_for_projects('ci-admin',
                                                               '%s,%s' % (self.project_a, self.project_b), maxResults=1)
        self.assertLessEqual(len(users), 1)

    def test_search_assignable_users_for_projects_startat(self):
        users = self.jira.search_assignable_users_for_projects('ci-admin',
                                                               '%s,%s' % (self.project_a, self.project_b), startAt=1)
        self.assertGreaterEqual(len(users), 0)

    def test_search_assignable_users_for_issues_by_project(self):
        users = self.jira.search_assignable_users_for_issues('ci-admin',
                                                             project=self.project_b)
        self.assertEqual(len(users), 1)
        usernames = map(lambda user: user.name, users)
        self.assertIn('ci-admin', usernames)

    def test_search_assignable_users_for_issues_by_project_maxresults(self):
        users = self.jira.search_assignable_users_for_issues('ci-user',
                                                             project=self.project_b, maxResults=1)
        self.assertLessEqual(len(users), 1)

    def test_search_assignable_users_for_issues_by_project_startat(self):
        users = self.jira.search_assignable_users_for_issues('ci-user',
                                                             project=self.project_a, startAt=1)
        self.assertGreaterEqual(len(users), 0)

    def test_search_assignable_users_for_issues_by_issue(self):
        users = self.jira.search_assignable_users_for_issues('ci-admin',
                                                             issueKey=self.issue)
        self.assertEqual(len(users), 1)
        usernames = map(lambda user: user.name, users)
        self.assertIn('ci-admin', usernames)

    def test_search_assignable_users_for_issues_by_issue_maxresults(self):
        users = self.jira.search_assignable_users_for_issues('ci-admin',
                                                             issueKey=self.issue, maxResults=2)
        self.assertLessEqual(len(users), 2)

    def test_search_assignable_users_for_issues_by_issue_startat(self):
        users = self.jira.search_assignable_users_for_issues('ci-admin',
                                                             issueKey=self.issue, startAt=2)
        self.assertGreaterEqual(len(users), 0)

    def test_user_avatars(self):
        avatars = self.jira.user_avatars('ci-admin')
        self.assertEqual(len(avatars['system']), 24)
        self.assertEqual(len(avatars['custom']), 0)

    @unittest.skip("disable until I have permissions to write/modify")
    # WRONG
    def test_create_user_avatar(self):
        # Tests the end-to-end user avatar creation process: upload as temporary, confirm after cropping,
        # and selection.
        size = os.path.getsize(TEST_ICON_PATH)
        filename = os.path.basename(TEST_ICON_PATH)
        with open(TEST_ICON_PATH, "rb") as icon:
            props = self.jira.create_temp_user_avatar('admin', filename,
                                                      size, icon.read())
        self.assertIn('cropperOffsetX', props)
        self.assertIn('cropperOffsetY', props)
        self.assertIn('cropperWidth', props)
        self.assertTrue(props['needsCropping'])

        props['needsCropping'] = False
        avatar_props = self.jira.confirm_user_avatar('admin', props)
        self.assertIn('id', avatar_props)
        self.assertEqual(avatar_props['owner'], 'admin')

        self.jira.set_user_avatar('admin', avatar_props['id'])

    @unittest.skip("broken")
    def test_set_user_avatar(self):
        def find_selected_avatar(avatars):
            for avatar in avatars['system']:
                if avatar['isSelected']:
                    return avatar
            else:
                raise Exception

        self.jira.set_user_avatar('ci-admin', '10104')
        avatars = self.jira.user_avatars('ci-admin')
        self.assertEqual(find_selected_avatar(avatars)['id'], '10104')

        self.jira.set_user_avatar('ci-admin', '10105')
        avatars = self.jira.user_avatars('ci-admin')
        self.assertEqual(find_selected_avatar(avatars)['id'], '10105')

    @unittest.skip("disable until I have permissions to write/modify")
    # WRONG
    def test_delete_user_avatar(self):
        size = os.path.getsize(TEST_ICON_PATH)
        filename = os.path.basename(TEST_ICON_PATH)
        with open(TEST_ICON_PATH, "rb") as icon:
            props = self.jira.create_temp_user_avatar('ci-admin', filename,
                                                      size, icon.read())
        print(props)
        self.jira.delete_user_avatar('ci-admin', props['id'])

    @unittest.skip("disabled as is not Travis friendly, probably due to parrallel execution")
    def test_search_users(self):
        users = self.jira.search_users('c')
        self.assertEqual(len(users), 2)
        usernames = map(lambda user: user.name, users)
        self.assertIn('ci-admin', usernames)
        self.assertIn('ci-user', usernames)

    @unittest.skip("disabled as is not Travis friendly, probably due to parrallel execution")
    def test_search_users_maxresults(self):
        users = self.jira.search_users('c', maxResults=1)
        self.assertGreaterEqual(len(users), 1)

    @unittest.skip("disabled as is not Travis friendly, probably due to parrallel execution")
    def test_search_users_startat(self):
        users = self.jira.search_users('c', startAt=1)
        self.assertGreaterEqual(len(users), 1)

    def test_search_allowed_users_for_issue_by_project(self):
        users = self.jira.search_allowed_users_for_issue('a',
                                                         projectKey=self.project_a)
        self.assertGreaterEqual(len(users), 1)

    def test_search_allowed_users_for_issue_by_issue(self):
        users = self.jira.search_allowed_users_for_issue('a',
                                                         issueKey=self.issue)
        self.assertGreaterEqual(len(users), 1)

    def test_search_allowed_users_for_issue_maxresults(self):
        users = self.jira.search_allowed_users_for_issue('a',
                                                         projectKey=self.project_b, maxResults=2)
        self.assertLessEqual(len(users), 2)

    def test_search_allowed_users_for_issue_startat(self):
        users = self.jira.search_allowed_users_for_issue('c',
                                                         projectKey=self.project_b, startAt=1)
        self.assertGreaterEqual(len(users), 0)


class VersionTests(unittest.TestCase):

    def setUp(self):
        self.jira = JiraTestManager().jira_admin
        self.project_b = JiraTestManager().project_b

    def test_create_version(self):
        version = self.jira.create_version('new version 1', self.project_b,
                                           releaseDate='2015-03-11', description='test version!')
        self.assertEqual(version.name, 'new version 1')
        self.assertEqual(version.description, 'test version!')
        self.assertEqual(version.releaseDate, '2015-03-11')
        version.delete()

    def test_create_version_with_project_obj(self):
        project = self.jira.project(self.project_b)
        version = self.jira.create_version('new version 1', project,
                                           releaseDate='2015-03-11', description='test version!')
        self.assertEqual(version.name, 'new version 1')
        self.assertEqual(version.description, 'test version!')
        self.assertEqual(version.releaseDate, '2015-03-11')
        version.delete()

    def test_update(self):
        version = self.jira.create_version('new updated version 1',
                                           self.project_b, releaseDate='2015-03-11',
                                           description='new to be updated!')
        version.update(name='new updated version name 1',
                       description='new updated!')
        self.assertEqual(version.name, 'new updated version name 1')
        self.assertEqual(version.description, 'new updated!')
        version.delete()

    def test_delete(self):
        version = self.jira.create_version('To be deleted', self.project_b,
                                           releaseDate='2015-03-11',
                                           description='not long for this world')
        myid = version.id
        version.delete()
        self.assertRaises(JIRAError, self.jira.version, myid)

    @unittest.skip("broken")
    def test_version(self):
        version = self.jira.version('10006')
        self.assertEqual(version.id, '10006')
        self.assertEqual(version.name, 'updated version name')

    def test_version_expandos(self):
        pass


class OtherTests(unittest.TestCase):

    def test_session_invalid_login(self):
        try:
            JIRA('https://support.atlassian.com',
                 basic_auth=("xxx", "xxx"),
                 validate=True,
                 logging=False)
        except Exception as e:
            self.assertIsInstance(e, JIRAError)
            assert e.status_code == 401
            str(JIRAError)  # to see that this does not raise an exception
            return
        assert False


class SessionTests(unittest.TestCase):

    def setUp(self):
        self.jira = JiraTestManager().jira_admin

    def test_session(self):
        user = self.jira.session()
        self.assertIsNotNone(user.raw['session'])

    def test_session_with_no_logged_in_user_raises(self):
        anon_jira = JIRA('https://support.atlassian.com', logging=False)
        self.assertRaises(JIRAError, anon_jira.session)

    @unittest.skip("Returns AttributeError instead of ConnectionError due to serverInfo usage.")
    def test_session_server_offline(self):
        try:
            JIRA('https://127.0.0.1:1', logging=False)
        except Exception as e:
            self.assertEqual(type(e), ConnectionError)

            #@unittest.expectedFailure
            # def test_kill_session(self):
            #    self.jira.kill_session()
            #    self.jira.session()


class WebsudoTests(unittest.TestCase):

    def setUp(self):
        self.jira = JiraTestManager().jira_admin

    def test_kill_websudo(self):
        self.jira.kill_websudo()

    # def test_kill_websudo_without_login_raises(self):
    #    self.assertRaises(ConnectionError, JIRA)


if __name__ == '__main__':
    # j = JIRA("https://issues.citrite.net")
    # print(j.session())

    dirname = "test-reports-%s%s" % (sys.version_info[0], sys.version_info[1])
    unittest.main()
    # pass<|MERGE_RESOLUTION|>--- conflicted
+++ resolved
@@ -393,12 +393,8 @@
         issue = self.jira.issue(self.issue_1)
         attachment = self.jira.add_attachment(issue, open(TEST_ATTACH_PATH),
                                               "new test attachment")
-<<<<<<< HEAD
         new_attachment = self.jira.attachment(attachment.id)
         msg = "attachment %s of issue %s" % (new_attachment.__dict__, issue)
-=======
-        new_attachment = self.jira.attachment(attachment.id, msg=attachment)
->>>>>>> fefe6441
         self.assertEqual(
             new_attachment.filename, 'new test attachment', msg=msg)
         self.assertEqual(
@@ -421,7 +417,7 @@
     def test_delete(self):
         attach_count = len(self.jira.issue(self.issue_1).fields.attachment)
         attachment = self.jira.add_attachment(self.issue_1,
-                                              open(TEST_ATTACH_PATH))
+                                              open(TEST_ATTACH_PATH), 'to be deleted')
         self.assertEqual(len(self.jira.issue(self.issue_1).fields.attachment),
                          attach_count + 1)
         attachment.delete()

#!/usr/bin/env python
from __future__ import print_function
import getpass
import hashlib
import inspect
import logging
import os
import pickle
import platform
import random
import re
import string
import sys
from time import sleep
import traceback

from flaky import flaky
import py
import pytest
import requests
from six import integer_types
from tenacity import retry
from tenacity import stop_after_attempt

# _non_parallel is used to prevent some tests from failing due to concurrency
# issues because detox, Travis or Jenkins can run test in parallel for multiple
# python versions.
# The current workaround is to run these problematic tests only on py27

_non_parallel = True
if platform.python_version() < '3':
    _non_parallel = False

    try:
        import unittest2 as unittest
    except ImportError:
        import pip

        if hasattr(sys, 'real_prefix'):
            pip.main(['install', '--upgrade', 'unittest2'])
        else:
            pip.main(['install', '--upgrade', '--user', 'unittest2'])
        import unittest2 as unittest
else:
    import unittest

cmd_folder = os.path.abspath(os.path.join(os.path.split(inspect.getfile(
    inspect.currentframe()))[0], ".."))
if cmd_folder not in sys.path:
    sys.path.insert(0, cmd_folder)

import jira  # noqa
from jira import Role, Issue, JIRA, JIRAError, Project  # noqa
from jira.resources import Resource, cls_for_resource   # noqa

TEST_ROOT = os.path.dirname(__file__)
TEST_ICON_PATH = os.path.join(TEST_ROOT, 'icon.png')
TEST_ATTACH_PATH = os.path.join(TEST_ROOT, 'tests.py')

OAUTH = False
CONSUMER_KEY = 'oauth-consumer'
KEY_CERT_FILE = '/home/bspeakmon/src/atlassian-oauth-examples/rsa.pem'
KEY_CERT_DATA = None
try:
    with open(KEY_CERT_FILE, 'r') as cert:
        KEY_CERT_DATA = cert.read()
    OAUTH = True
except Exception:
    pass

if 'CI_JIRA_URL' in os.environ:
    not_on_custom_jira_instance = pytest.mark.skipif(True, reason="Not applicable for custom JIRA instance")
    logging.info('Picked up custom JIRA engine.')
else:
    def noop(arg):
        return arg
    not_on_custom_jira_instance = noop


def rndstr():
    return ''.join(random.sample(string.ascii_lowercase, 6))


def rndpassword():
    # generates a password of lengh 14
    s = ''.join(random.sample(string.ascii_uppercase, 5)) + \
        ''.join(random.sample(string.ascii_lowercase, 5)) + \
        ''.join(random.sample(string.digits, 2)) + \
        ''.join(random.sample('~`!@#$%^&*()_+-=[]\\{}|;\':<>?,./', 2))
    return ''.join(random.sample(s, len(s)))


def hashify(some_string, max_len=8):
    return hashlib.md5(some_string.encode('utf-8')).hexdigest()[:8].upper()


def get_unique_project_name():
    jid = ""
    user = re.sub("[^A-Z_]", "", getpass.getuser().upper())

    if user == 'TRAVIS' and 'TRAVIS_JOB_NUMBER' in os.environ:
        # please note that user underline (_) is not suppored by
        # jira even if is documented as supported.
        jid = 'T' + hashify(user + os.environ['TRAVIS_JOB_NUMBER'])
    else:
        identifier = user + \
            chr(ord('A') + sys.version_info[0]) + \
            chr(ord('A') + sys.version_info[1])
        jid = 'Z' + hashify(identifier)
    return jid


class Singleton(type):

    def __init__(cls, name, bases, dict):
        super(Singleton, cls).__init__(name, bases, dict)
        cls.instance = None

    def __call__(cls, *args, **kw):
        if cls.instance is None:
            cls.instance = super(Singleton, cls).__call__(*args, **kw)
        return cls.instance


class JiraTestManager(object):
    """Used to instantiate and populate the JIRA instance with data used by the unit tests.

    Attributes:
        CI_JIRA_ADMIN (str): Admin user account name.
        CI_JIRA_USER (str): Limited user account name.
        max_retries (int): number of retries to perform for recoverable HTTP errors.
    """

    # __metaclass__ = Singleton

    # __instance = None
    #
    # Singleton implementation
    # def __new__(cls, *args, **kwargs):
    #     if not cls.__instance:
    #         cls.__instance = super(JiraTestManager, cls).__new__(
    #                             cls, *args, **kwargs)
    #     return cls.__instance

    #  Implementing some kind of Singleton, to prevent test initialization
    # http://stackoverflow.com/questions/31875/is-there-a-simple-elegant-way-to-define-singletons-in-python/33201#33201
    __shared_state = {}

    @retry(stop=stop_after_attempt(2))
    def __init__(self):
        self.__dict__ = self.__shared_state

        if not self.__dict__:
            self.initialized = 0

            try:

                if 'CI_JIRA_URL' in os.environ:
                    self.CI_JIRA_URL = os.environ['CI_JIRA_URL']
                    self.max_retries = 5
                else:
                    self.CI_JIRA_URL = "https://pycontribs.atlassian.net"
                    self.max_retries = 5

                if 'CI_JIRA_ADMIN' in os.environ:
                    self.CI_JIRA_ADMIN = os.environ['CI_JIRA_ADMIN']
                else:
                    self.CI_JIRA_ADMIN = 'ci-admin'

                if 'CI_JIRA_ADMIN_PASSWORD' in os.environ:
                    self.CI_JIRA_ADMIN_PASSWORD = os.environ[
                        'CI_JIRA_ADMIN_PASSWORD']
                else:
                    self.CI_JIRA_ADMIN_PASSWORD = 'sd4s3dgec5fhg4tfsds3434'

                if 'CI_JIRA_USER' in os.environ:
                    self.CI_JIRA_USER = os.environ['CI_JIRA_USER']
                else:
                    self.CI_JIRA_USER = 'ci-user'

                if 'CI_JIRA_USER_PASSWORD' in os.environ:
                    self.CI_JIRA_USER_PASSWORD = os.environ[
                        'CI_JIRA_USER_PASSWORD']
                else:
                    self.CI_JIRA_USER_PASSWORD = 'sd4s3dgec5fhg4tfsds3434'

                self.CI_JIRA_ISSUE = os.environ.get('CI_JIRA_ISSUE', 'Bug')

                if OAUTH:
                    self.jira_admin = JIRA(oauth={
                        'access_token': 'hTxcwsbUQiFuFALf7KZHDaeAJIo3tLUK',
                        'access_token_secret': 'aNCLQFP3ORNU6WY7HQISbqbhf0UudDAf',
                        'consumer_key': CONSUMER_KEY,
                        'key_cert': KEY_CERT_DATA})
                else:
                    if self.CI_JIRA_ADMIN:
                        self.jira_admin = JIRA(self.CI_JIRA_URL, basic_auth=(self.CI_JIRA_ADMIN,
                                                                             self.CI_JIRA_ADMIN_PASSWORD),
                                               logging=False, validate=True, max_retries=self.max_retries)
                    else:
                        self.jira_admin = JIRA(self.CI_JIRA_URL, validate=True,
                                               logging=False, max_retries=self.max_retries)
                if self.jira_admin.current_user() != self.CI_JIRA_ADMIN:
                    # self.jira_admin.
                    self.initialized = 1
                    sys.exit(3)

                if OAUTH:
                    self.jira_sysadmin = JIRA(oauth={
                        'access_token': '4ul1ETSFo7ybbIxAxzyRal39cTrwEGFv',
                        'access_token_secret':
                            'K83jBZnjnuVRcfjBflrKyThJa0KSjSs2',
                        'consumer_key': CONSUMER_KEY,
                        'key_cert': KEY_CERT_DATA}, logging=False, max_retries=self.max_retries)
                else:
                    if self.CI_JIRA_ADMIN:
                        self.jira_sysadmin = JIRA(self.CI_JIRA_URL,
                                                  basic_auth=(self.CI_JIRA_ADMIN,
                                                              self.CI_JIRA_ADMIN_PASSWORD),
                                                  logging=False, validate=True, max_retries=self.max_retries)
                    else:
                        self.jira_sysadmin = JIRA(self.CI_JIRA_URL,
                                                  logging=False, max_retries=self.max_retries)

                if OAUTH:
                    self.jira_normal = JIRA(oauth={
                        'access_token': 'ZVDgYDyIQqJY8IFlQ446jZaURIz5ECiB',
                        'access_token_secret':
                            '5WbLBybPDg1lqqyFjyXSCsCtAWTwz1eD',
                        'consumer_key': CONSUMER_KEY,
                        'key_cert': KEY_CERT_DATA})
                else:
                    if self.CI_JIRA_ADMIN:
                        self.jira_normal = JIRA(self.CI_JIRA_URL,
                                                basic_auth=(self.CI_JIRA_USER,
                                                            self.CI_JIRA_USER_PASSWORD),
                                                validate=True, logging=False, max_retries=self.max_retries)
                    else:
                        self.jira_normal = JIRA(self.CI_JIRA_URL,
                                                validate=True, logging=False, max_retries=self.max_retries)

                # now we need some data to start with for the tests

                # jira project key is max 10 chars, no letter.
                # [0] always "Z"
                # [1-6] username running the tests (hope we will not collide)
                # [7-8] python version A=0, B=1,..
                # [9] A,B -- we may need more than one project

                """ `jid` is important for avoiding concurency problems when
                executing tests in parallel as we have only one test instance.

                jid length must be less than 9 characters because we may append
                another one and the JIRA Project key length limit is 10.

                Tests run in parallel:
                * git branches master or developer, git pr or developers running
                  tests outside Travis
                * Travis is using "Travis" username

                https://docs.travis-ci.com/user/environment-variables/
                """

                self.jid = get_unique_project_name()

                self.project_a = self.jid + 'A'  # old XSS
                self.project_a_name = "Test user=%s key=%s A" \
                                      % (getpass.getuser(), self.project_a)
                self.project_b = self.jid + 'B'  # old BULK
                self.project_b_name = "Test user=%s key=%s B" \
                                      % (getpass.getuser(), self.project_b)

                # TODO(ssbarnea): find a way to prevent SecurityTokenMissing for On Demand
                # https://jira.atlassian.com/browse/JRA-39153
                try:
                    self.jira_admin.project(self.project_a)
                except Exception as e:
                    logging.warning(e)
                    pass
                else:
                    try:
                        self.jira_admin.delete_project(self.project_a)
                    except Exception as e:
                        pass

                try:
                    self.jira_admin.project(self.project_b)
                except Exception as e:
                    logging.warning(e)
                    pass
                else:
                    try:
                        self.jira_admin.delete_project(self.project_b)
                    except Exception as e:
                        pass

                # wait for the project to be deleted
                for i in range(1, 20):
                    try:
                        self.jira_admin.project(self.project_b)
                    except Exception as e:
                        print(e)
                        break
                    sleep(2)

                try:
                    self.jira_admin.create_project(self.project_a,
                                                   self.project_a_name)
                except Exception:
                    # we care only for the project to exist
                    pass
                self.project_a_id = self.jira_admin.project(self.project_a).id
                # except Exception as e:
                #    logging.warning("Got %s" % e)
                # try:
                # assert self.jira_admin.create_project(self.project_b,
                # self.project_b_name) is  True, "Failed to create %s" %
                # self.project_b

                try:
                    self.jira_admin.create_project(self.project_b,
                                                   self.project_b_name)
                except Exception:
                    # we care only for the project to exist
                    pass
                sleep(1)  # keep it here as often JIRA will report the
                # project as missing even after is created
                self.project_b_issue1_obj = self.jira_admin.create_issue(project=self.project_b,
                                                                         summary='issue 1 from %s'
                                                                                 % self.project_b,
                                                                         issuetype=self.CI_JIRA_ISSUE)
                self.project_b_issue1 = self.project_b_issue1_obj.key

                self.project_b_issue2_obj = self.jira_admin.create_issue(project=self.project_b,
                                                                         summary='issue 2 from %s'
                                                                                 % self.project_b,
                                                                         issuetype={'name': self.CI_JIRA_ISSUE})
                self.project_b_issue2 = self.project_b_issue2_obj.key

                self.project_b_issue3_obj = self.jira_admin.create_issue(project=self.project_b,
                                                                         summary='issue 3 from %s'
                                                                                 % self.project_b,
                                                                         issuetype={'name': self.CI_JIRA_ISSUE})
                self.project_b_issue3 = self.project_b_issue3_obj.key

            except Exception as e:
                logging.exception("Basic test setup failed")
                self.initialized = 1
                py.test.exit("FATAL: %s\n%s" % (e, traceback.format_exc()))

            if not hasattr(self, 'jira_normal') or not hasattr(self, 'jira_admin'):
                py.test.exit("FATAL: WTF!?")

            self.initialized = 1

        else:
            # already exist but we need to be sure it was initialized
            counter = 0
            while not self.initialized:
                sleep(1)
                counter += 1
                if counter > 60:
                    logging.fatal("Something is clearly not right with " +
                                  "initialization, killing the tests to prevent a " +
                                  "deadlock.")
                    sys.exit(3)


def find_by_key(seq, key):
    for seq_item in seq:
        if seq_item['key'] == key:
            return seq_item


def find_by_key_value(seq, key):
    for seq_item in seq:
        if seq_item.key == key:
            return seq_item


def find_by_id(seq, id):
    for seq_item in seq:
        if seq_item.id == id:
            return seq_item


def find_by_name(seq, name):
    for seq_item in seq:
        if seq_item['name'] == name:
            return seq_item


@flaky
class UniversalResourceTests(unittest.TestCase):

    def setUp(self):
        self.jira = JiraTestManager().jira_admin
        self.test_manager = JiraTestManager()

    def test_universal_find_existing_resource(self):
        resource = self.jira.find('issue/{0}',
                                  self.test_manager.project_b_issue1)
        issue = self.jira.issue(self.test_manager.project_b_issue1)
        self.assertEqual(resource.self, issue.self)
        self.assertEqual(resource.key, issue.key)

    def test_find_invalid_resource_raises_exception(self):
        with self.assertRaises(JIRAError) as cm:
            self.jira.find('woopsydoodle/{0}', '666')

        ex = cm.exception
        # py26,27,34 gets 404 but on py33 gets 400
        assert ex.status_code in [400, 404]
        self.assertIsNotNone(ex.text)
        self.assertRegex(ex.url, '^https?://.*/rest/api/(2|latest)/woopsydoodle/666$')

    def test_pickling_resource(self):
        resource = self.jira.find('issue/{0}',
                                  self.test_manager.project_b_issue1)

        pickled = pickle.dumps(resource.raw)
        unpickled = pickle.loads(pickled)
        cls = cls_for_resource(unpickled['self'])
        unpickled_instance = cls(self.jira._options, self.jira._session, raw=pickle.loads(pickled))
        self.assertEqual(resource.key, unpickled_instance.key)
        self.assertTrue(resource == unpickled_instance)


@flaky
class ResourceTests(unittest.TestCase):

    def setUp(self):
        pass

    def test_cls_for_resource(self):
        self.assertEqual(cls_for_resource('https://jira.atlassian.com/rest/\
                api/latest/issue/JRA-1330'), Issue)
        self.assertEqual(cls_for_resource('http://localhost:2990/jira/rest/\
                api/latest/project/BULK'), Project)
        self.assertEqual(cls_for_resource('http://imaginary-jira.com/rest/\
                api/latest/project/IMG/role/10002'), Role)
        self.assertEqual(cls_for_resource('http://customized-jira.com/rest/\
                plugin-resource/4.5/json/getMyObject'), Resource)


@flaky
class ApplicationPropertiesTests(unittest.TestCase):

    def setUp(self):
        self.jira = JiraTestManager().jira_admin

    def test_application_properties(self):
        props = self.jira.application_properties()
        for p in props:
            self.assertIsInstance(p, dict)
            self.assertTrue(set(p.keys()).issuperset(set(['type', 'name', 'value', 'key', 'id'])))

    def test_application_property(self):
        clone_prefix = self.jira.application_properties(
            key='jira.lf.text.headingcolour')
        self.assertEqual(clone_prefix['value'], '#292929')

    @pytest.mark.skipif(_non_parallel, reason="avoid concurrency conflict")
    def test_set_application_property(self):
        prop = 'jira.lf.favicon.hires.url'
        valid_value = '/jira-favicon-hires.png'
        invalid_value = '/Tjira-favicon-hires.png'

        self.jira.set_application_property(prop, invalid_value)
        self.assertEqual(self.jira.application_properties(key=prop)['value'],
                         invalid_value)
        self.jira.set_application_property(prop, valid_value)
        self.assertEqual(self.jira.application_properties(key=prop)['value'],
                         valid_value)

    def test_setting_bad_property_raises(self):
        prop = 'random.nonexistent.property'
        self.assertRaises(JIRAError, self.jira.set_application_property, prop,
                          '666')


@flaky
class AttachmentTests(unittest.TestCase):

    def setUp(self):
        self.test_manager = JiraTestManager()
        self.jira = JiraTestManager().jira_admin
        self.project_b = self.test_manager.project_b
        self.issue_1 = self.test_manager.project_b_issue1
        self.attachment = None

    def test_0_attachment_meta(self):
        meta = self.jira.attachment_meta()
        self.assertTrue(meta['enabled'])
        self.assertEqual(meta['uploadLimit'], 10485760)

    @unittest.skip("TBD: investigate failure")
    def test_1_add_remove_attachment(self):
        issue = self.jira.issue(self.issue_1)
        attachment = self.jira.add_attachment(issue,
                                              open(TEST_ATTACH_PATH, 'rb'),
                                              "new test attachment")
        new_attachment = self.jira.attachment(attachment.id)
        msg = "attachment %s of issue %s" % (new_attachment.__dict__, issue)
        self.assertEqual(
            new_attachment.filename, 'new test attachment', msg=msg)
        self.assertEqual(
            new_attachment.size, os.path.getsize(TEST_ATTACH_PATH), msg=msg)
        assert attachment.delete() is None


@flaky
class ComponentTests(unittest.TestCase):

    def setUp(self):
        self.test_manager = JiraTestManager()
        self.jira = JiraTestManager().jira_admin
        self.project_b = self.test_manager.project_b
        self.issue_1 = self.test_manager.project_b_issue1
        self.issue_2 = self.test_manager.project_b_issue2

    def test_2_create_component(self):
        proj = self.jira.project(self.project_b)
        name = "project-%s-component-%s" % (proj, rndstr())
        component = self.jira.create_component(name,
                                               proj, description='test!!', assigneeType='COMPONENT_LEAD',
                                               isAssigneeTypeValid=False)
        self.assertEqual(component.name, name)
        self.assertEqual(component.description, 'test!!')
        self.assertEqual(component.assigneeType, 'COMPONENT_LEAD')
        self.assertFalse(component.isAssigneeTypeValid)
        component.delete()

    # Components field can't be modified from issue.update
    #    def test_component_count_related_issues(self):
    #        component = self.jira.create_component('PROJECT_B_TEST',self.project_b, description='test!!',
    #                                               assigneeType='COMPONENT_LEAD', isAssigneeTypeValid=False)
    #        issue1 = self.jira.issue(self.issue_1)
    #        issue2 = self.jira.issue(self.issue_2)
    #        (issue1.update ({'components': ['PROJECT_B_TEST']}))
    #        (issue2.update (components = ['PROJECT_B_TEST']))
    #        issue_count = self.jira.component_count_related_issues(component.id)
    #        self.assertEqual(issue_count, 2)
    #        component.delete()

    def test_3_update(self):
        try:
            components = self.jira.project_components(self.project_b)
            for component in components:
                if component.name == 'To be updated':
                    component.delete()
                    break
        except Exception:
            # We ignore errors as this code intends only to prepare for
            # component creation
            raise

        name = 'component-' + rndstr()

        component = self.jira.create_component(name,
                                               self.project_b, description='stand by!',
                                               leadUserName=self.test_manager.CI_JIRA_ADMIN)
        name = 'renamed-' + name
        component.update(name=name, description='It is done.',
                         leadUserName=self.test_manager.CI_JIRA_ADMIN)
        self.assertEqual(component.name, name)
        self.assertEqual(component.description, 'It is done.')
        self.assertEqual(component.lead.name, self.test_manager.CI_JIRA_ADMIN)
        component.delete()

    def test_4_delete(self):
        component = self.jira.create_component('To be deleted',
                                               self.project_b, description='not long for this world')
        myid = component.id
        component.delete()
        self.assertRaises(JIRAError, self.jira.component, myid)


@flaky
class CustomFieldOptionTests(unittest.TestCase):

    def setUp(self):
        self.jira = JiraTestManager().jira_admin

    @not_on_custom_jira_instance
    def test_custom_field_option(self):
        option = self.jira.custom_field_option('10001')
        self.assertEqual(option.value, 'To Do')


@not_on_custom_jira_instance
@flaky
class DashboardTests(unittest.TestCase):

    def setUp(self):
        self.jira = JiraTestManager().jira_admin

    def test_dashboards(self):
        dashboards = self.jira.dashboards()
        self.assertEqual(len(dashboards), 3)

    def test_dashboards_filter(self):
        dashboards = self.jira.dashboards(filter='my')
        self.assertEqual(len(dashboards), 2)
        self.assertEqual(dashboards[0].id, '10101')

    def test_dashboards_startat(self):
        dashboards = self.jira.dashboards(startAt=1, maxResults=1)
        self.assertEqual(len(dashboards), 1)

    def test_dashboards_maxresults(self):
        dashboards = self.jira.dashboards(maxResults=1)
        self.assertEqual(len(dashboards), 1)

    def test_dashboard(self):
        dashboard = self.jira.dashboard('10101')
        self.assertEqual(dashboard.id, '10101')
        self.assertEqual(dashboard.name, 'Another test dashboard')


@not_on_custom_jira_instance
@flaky
class FieldsTests(unittest.TestCase):

    def setUp(self):
        self.jira = JiraTestManager().jira_admin

    def test_fields(self):
        fields = self.jira.fields()
        self.assertGreater(len(fields), 10)


@flaky
class FilterTests(unittest.TestCase):

    def setUp(self):
        self.test_manager = JiraTestManager()
        self.jira = JiraTestManager().jira_admin
        self.project_b = self.test_manager.project_b
        self.issue_1 = self.test_manager.project_b_issue1
        self.issue_2 = self.test_manager.project_b_issue2

    def test_filter(self):
        jql = "project = %s and component is not empty" % self.project_b
        name = 'same filter ' + rndstr()
        myfilter = self.jira.create_filter(name=name,
                                           description="just some new test filter", jql=jql,
                                           favourite=False)
        self.assertEqual(myfilter.name, name)
        self.assertEqual(myfilter.owner.name, self.test_manager.CI_JIRA_ADMIN)
        myfilter.delete()

    def test_favourite_filters(self):
        # filters = self.jira.favourite_filters()
        jql = "project = %s and component is not empty" % self.project_b
        name = "filter-to-fav-" + rndstr()
        myfilter = self.jira.create_filter(name=name,
                                           description="just some new test filter", jql=jql,
                                           favourite=True)
        new_filters = self.jira.favourite_filters()

        assert name in [f.name for f in new_filters]
        myfilter.delete()


@not_on_custom_jira_instance
@flaky
class GroupsTest(unittest.TestCase):

    def setUp(self):
        self.test_manager = JiraTestManager()
        self.jira = self.test_manager.jira_admin

    def test_groups(self):
        groups = self.jira.groups()
        self.assertGreater(len(groups), 0)

    def test_groups_for_users(self):
        groups = self.jira.groups('jira-users')
        self.assertGreater(len(groups), 0)


@flaky
class IssueTests(unittest.TestCase):

    def setUp(self):
        self.test_manager = JiraTestManager()
        self.jira = JiraTestManager().jira_admin
        self.jira_normal = JiraTestManager().jira_normal
        self.project_b = self.test_manager.project_b
        self.project_a = self.test_manager.project_a
        self.issue_1 = self.test_manager.project_b_issue1
        self.issue_2 = self.test_manager.project_b_issue2
        self.issue_3 = self.test_manager.project_b_issue3

    def test_issue(self):
        issue = self.jira.issue(self.issue_1)
        self.assertEqual(issue.key, self.issue_1)
        self.assertEqual(issue.fields.summary,
                         'issue 1 from %s' % self.project_b)

    @unittest.skip("disabled as it seems to be ignored by jira, returning all")
    def test_issue_field_limiting(self):
        issue = self.jira.issue(self.issue_2, fields='summary,comment')
        self.assertEqual(issue.fields.summary,
                         'issue 2 from %s' % self.project_b)
        comment1 = self.jira.add_comment(issue, 'First comment')
        comment2 = self.jira.add_comment(issue, 'Second comment')
        comment3 = self.jira.add_comment(issue, 'Third comment')
        self.jira.issue(self.issue_2, fields='summary,comment')
        logging.warning(issue.raw['fields'])
        self.assertFalse(hasattr(issue.fields, 'reporter'))
        self.assertFalse(hasattr(issue.fields, 'progress'))
        comment1.delete()
        comment2.delete()
        comment3.delete()

    def test_issue_equal(self):
        issue1 = self.jira.issue(self.issue_1)
        issue2 = self.jira.issue(self.issue_2)
        issues = self.jira.search_issues('key=%s' % self.issue_1)
        self.assertTrue(issue1 == issues[0])
        self.assertFalse(issue2 == issues[0])

    def test_issue_expandos(self):
        issue = self.jira.issue(self.issue_1, expand='editmeta,schema')
        self.assertTrue(hasattr(issue, 'editmeta'))
        self.assertTrue(hasattr(issue, 'schema'))
        # testing for changelog is not reliable because it may exist or not based on test order
        # self.assertFalse(hasattr(issue, 'changelog'))

    @not_on_custom_jira_instance
    def test_create_issue_with_fieldargs(self):
        issue = self.jira.create_issue(project=self.project_b,
                                       summary='Test issue created', description='blahery',
                                       issuetype={'name': 'Bug'})  # customfield_10022='XSS'
        self.assertEqual(issue.fields.summary, 'Test issue created')
        self.assertEqual(issue.fields.description, 'blahery')
        self.assertEqual(issue.fields.issuetype.name, 'Bug')
        self.assertEqual(issue.fields.project.key, self.project_b)
        # self.assertEqual(issue.fields.customfield_10022, 'XSS')
        issue.delete()

    @not_on_custom_jira_instance
    def test_create_issue_with_fielddict(self):
        fields = {
            'project': {
                'key': self.project_b},
            'summary': 'Issue created from field dict',
            'description': "Some new issue for test",
            'issuetype': {
                'name': 'Bug'},
            # 'customfield_10022': 'XSS',
            'priority': {
                'name': 'Major'}}
        issue = self.jira.create_issue(fields=fields)
        self.assertEqual(issue.fields.summary,
                         'Issue created from field dict')
        self.assertEqual(issue.fields.description, "Some new issue for test")
        self.assertEqual(issue.fields.issuetype.name, 'Bug')
        self.assertEqual(issue.fields.project.key, self.project_b)
        # self.assertEqual(issue.fields.customfield_10022, 'XSS')
        self.assertEqual(issue.fields.priority.name, 'Major')
        issue.delete()

    @not_on_custom_jira_instance
    def test_create_issue_without_prefetch(self):
        issue = self.jira.create_issue(prefetch=False,
                                       project=self.project_b,
                                       summary='Test issue created',
                                       description='blahery', issuetype={'name': 'Bug'}
                                       )  # customfield_10022='XSS'

        assert hasattr(issue, 'self')
        assert hasattr(issue, 'raw')
        assert 'fields' not in issue.raw
        issue.delete()

    @not_on_custom_jira_instance
    def test_create_issues(self):
        field_list = [{
            'project': {
                'key': self.project_b},
            'summary': 'Issue created via bulk create #1',
            'description': "Some new issue for test",
            'issuetype': {
                'name': 'Bug'},
            # 'customfield_10022': 'XSS',
            'priority': {
<<<<<<< HEAD
                'name': 'Major'}}, {
=======
                'name': 'Major'}},
            {
>>>>>>> 35d29002
            'project': {
                'key': self.project_a},
            'issuetype': {
                'name': 'Bug'},
            'summary': 'Issue created via bulk create #2',
            'description': "Another new issue for bulk test",
            'priority': {
                'name': 'Major'}}]
        issues = self.jira.create_issues(field_list=field_list)
        self.assertEqual(issues[0]['issue'].fields.summary,
                         'Issue created via bulk create #1')
        self.assertEqual(issues[0]['issue'].fields.description,
                         "Some new issue for test")
        self.assertEqual(issues[0]['issue'].fields.issuetype.name, 'Bug')
        self.assertEqual(issues[0]['issue'].fields.project.key, self.project_b)
        self.assertEqual(issues[0]['issue'].fields.priority.name, 'Major')
        self.assertEqual(issues[1]['issue'].fields.summary,
                         'Issue created via bulk create #2')
        self.assertEqual(issues[1]['issue'].fields.description,
                         "Another new issue for bulk test")
        self.assertEqual(issues[1]['issue'].fields.issuetype.name, 'Bug')
        self.assertEqual(issues[1]['issue'].fields.project.key, self.project_a)
        self.assertEqual(issues[1]['issue'].fields.priority.name, 'Major')
        for issue in issues:
            issue['issue'].delete()

    @not_on_custom_jira_instance
    def test_create_issues_one_failure(self):
        field_list = [{
            'project': {
                'key': self.project_b},
            'summary': 'Issue created via bulk create #1',
            'description': "Some new issue for test",
            'issuetype': {
                'name': 'Bug'},
            # 'customfield_10022': 'XSS',
            'priority': {
<<<<<<< HEAD
                'name': 'Major'}}, {
            'project': {
                'key': self.project_a},
            'issuetype': {
                'name': 'InvalidIssueType'},
            'summary': 'This issue will not succeed',
            'description': "Should not be seen.",
            'priority': {
                'name': 'Blah'}}, {
            'project': {
=======
                'name': 'Major'}},
            {'project': {
                'key': self.project_a},
                'issuetype': {
                    'name': 'InvalidIssueType'},
                'summary': 'This issue will not succeed',
                'description': "Should not be seen.",
                'priority': {
                'name': 'Blah'}},
            {'project': {
>>>>>>> 35d29002
                'key': self.project_a},
                'issuetype': {
                    'name': 'Bug'},
                'summary': 'However, this one will.',
                'description': "Should be seen.",
                'priority': {
                    'name': 'Major'}}]
        issues = self.jira.create_issues(field_list=field_list)
        self.assertEqual(issues[0]['issue'].fields.summary,
                         'Issue created via bulk create #1')
        self.assertEqual(issues[0]['issue'].fields.description,
                         "Some new issue for test")
        self.assertEqual(issues[0]['issue'].fields.issuetype.name, 'Bug')
        self.assertEqual(issues[0]['issue'].fields.project.key, self.project_b)
        self.assertEqual(issues[0]['issue'].fields.priority.name, 'Major')
        self.assertEqual(issues[0]['error'], None)
        self.assertEqual(issues[1]['issue'], None)
        self.assertEqual(issues[1]['error'], {'issuetype': 'issue type is required'})
        self.assertEqual(issues[1]['input_fields'], field_list[1])
        self.assertEqual(issues[2]['issue'].fields.summary,
                         'However, this one will.')
        self.assertEqual(issues[2]['issue'].fields.description,
                         "Should be seen.")
        self.assertEqual(issues[2]['issue'].fields.issuetype.name, 'Bug')
        self.assertEqual(issues[2]['issue'].fields.project.key, self.project_a)
        self.assertEqual(issues[2]['issue'].fields.priority.name, 'Major')
        self.assertEqual(issues[2]['error'], None)
        self.assertEqual(len(issues), 3)
        for issue in issues:
            if issue['issue'] is not None:
                issue['issue'].delete()

    @not_on_custom_jira_instance
    def test_create_issues_without_prefetch(self):
        field_list = [dict(project=self.project_b,
                           summary='Test issue created',
                           description='blahery',
                           issuetype={'name': 'Bug'}),
                      dict(project=self.project_a,
                           summary='Test issue #2',
                           description='fooery',
                           issuetype={'name': 'Bug'})]
        issues = self.jira.create_issues(field_list, prefetch=False)

        assert hasattr(issues[0]['issue'], 'self')
        assert hasattr(issues[0]['issue'], 'raw')
        assert hasattr(issues[1]['issue'], 'self')
        assert hasattr(issues[1]['issue'], 'raw')
        assert 'fields' not in issues[0]['issue'].raw
        assert 'fields' not in issues[1]['issue'].raw
        for issue in issues:
            issue['issue'].delete()

    @not_on_custom_jira_instance
    def test_update_with_fieldargs(self):
        issue = self.jira.create_issue(project=self.project_b,
                                       summary='Test issue for updating',
                                       description='Will be updated shortly',
                                       issuetype={'name': 'Bug'})
        # customfield_10022='XSS')
        issue.update(summary='Updated summary', description='Now updated',
                     issuetype={'name': 'Improvement'})
        self.assertEqual(issue.fields.summary, 'Updated summary')
        self.assertEqual(issue.fields.description, 'Now updated')
        self.assertEqual(issue.fields.issuetype.name, 'Improvement')
        # self.assertEqual(issue.fields.customfield_10022, 'XSS')
        self.assertEqual(issue.fields.project.key, self.project_b)
        issue.delete()

    @not_on_custom_jira_instance
    def test_update_with_fielddict(self):
        issue = self.jira.create_issue(project=self.project_b,
                                       summary='Test issue for updating', description='Will be updated shortly',
                                       issuetype={'name': 'Bug'})
        fields = {
            'summary': 'Issue is updated',
            'description': "it sure is",
            'issuetype': {
                'name': 'Improvement'},
            # 'customfield_10022': 'DOC',
            'priority': {
                'name': 'Major'}}
        issue.update(fields=fields)
        self.assertEqual(issue.fields.summary, 'Issue is updated')
        self.assertEqual(issue.fields.description, 'it sure is')
        self.assertEqual(issue.fields.issuetype.name, 'Improvement')
        # self.assertEqual(issue.fields.customfield_10022, 'DOC')
        self.assertEqual(issue.fields.priority.name, 'Major')
        issue.delete()

    def test_update_with_label(self):
        issue = self.jira.create_issue(project=self.project_b,
                                       summary='Test issue for updating labels', description='Label testing',
                                       issuetype=self.test_manager.CI_JIRA_ISSUE)

        labelarray = ['testLabel']
        fields = {
            'labels': labelarray}

        issue.update(fields=fields)
        self.assertEqual(issue.fields.labels, ['testLabel'])

    def test_update_with_bad_label(self):
        issue = self.jira.create_issue(project=self.project_b,
                                       summary='Test issue for updating labels', description='Label testing',
                                       issuetype=self.test_manager.CI_JIRA_ISSUE)

        issue.fields.labels.append('this should not work')

        fields = {
            'labels': issue.fields.labels}

        self.assertRaises(JIRAError, issue.update, fields=fields)

    @not_on_custom_jira_instance
    def test_update_with_notify_false(self):
        issue = self.jira.create_issue(project=self.project_b,
                                       summary='Test issue for updating',
                                       description='Will be updated shortly',
                                       issuetype={'name': 'Bug'})
        issue.update(notify=False, description='Now updated, but silently')
        self.assertEqual(issue.fields.description, 'Now updated, but silently')
        issue.delete()

    def test_delete(self):
        issue = self.jira.create_issue(project=self.project_b,
                                       summary='Test issue created',
                                       description='Not long for this world',
                                       issuetype=self.test_manager.CI_JIRA_ISSUE)
        key = issue.key
        issue.delete()
        self.assertRaises(JIRAError, self.jira.issue, key)

    @not_on_custom_jira_instance
    def test_createmeta(self):
        meta = self.jira.createmeta()
        ztravisdeb_proj = find_by_key(meta['projects'], self.project_b)
        # we assume that this project should allow at least one issue type
        self.assertGreaterEqual(len(ztravisdeb_proj['issuetypes']), 1)

    @not_on_custom_jira_instance
    def test_createmeta_filter_by_projectkey_and_name(self):
        meta = self.jira.createmeta(projectKeys=self.project_b,
                                    issuetypeNames='Bug')
        self.assertEqual(len(meta['projects']), 1)
        self.assertEqual(len(meta['projects'][0]['issuetypes']), 1)

    @not_on_custom_jira_instance
    def test_createmeta_filter_by_projectkeys_and_name(self):
        meta = self.jira.createmeta(projectKeys=(self.project_a,
                                                 self.project_b), issuetypeNames='Improvement')
        self.assertEqual(len(meta['projects']), 2)
        for project in meta['projects']:
            self.assertEqual(len(project['issuetypes']), 1)

    @not_on_custom_jira_instance
    def test_createmeta_filter_by_id(self):
        projects = self.jira.projects()
        proja = find_by_key_value(projects, self.project_a)
        projb = find_by_key_value(projects, self.project_b)
        meta = self.jira.createmeta(projectIds=(proja.id, projb.id),
                                    issuetypeIds=('3', '4', '5'))
        self.assertEqual(len(meta['projects']), 2)
        for project in meta['projects']:
            self.assertEqual(len(project['issuetypes']), 3)

    def test_createmeta_expando(self):
        # limit to SCR project so the call returns promptly
        meta = self.jira.createmeta(projectKeys=self.project_b,
                                    expand='projects.issuetypes.fields')
        self.assertTrue('fields' in meta['projects'][0]['issuetypes'][0])

    def test_assign_issue(self):
        self.assertTrue(self.jira.assign_issue(self.issue_1, self.test_manager.CI_JIRA_ADMIN))
        self.assertEqual(self.jira.issue(self.issue_1).fields.assignee.name,
                         self.test_manager.CI_JIRA_ADMIN)

    def test_assign_issue_with_issue_obj(self):
        issue = self.jira.issue(self.issue_1)
        x = self.jira.assign_issue(issue, self.test_manager.CI_JIRA_ADMIN)
        self.assertTrue(x)
        self.assertEqual(self.jira.issue(self.issue_1).fields.assignee.name,
                         self.test_manager.CI_JIRA_ADMIN)

    def test_assign_to_bad_issue_raises(self):
        self.assertRaises(JIRAError, self.jira.assign_issue, 'NOPE-1',
                          'notauser')

    def test_comments(self):
        for issue in [self.issue_1, self.jira.issue(self.issue_2)]:
            self.jira.issue(issue)
            comment1 = self.jira.add_comment(issue, 'First comment')
            comment2 = self.jira.add_comment(issue, 'Second comment')
            comments = self.jira.comments(issue)
            assert comments[0].body == 'First comment'
            assert comments[1].body == 'Second comment'
            comment1.delete()
            comment2.delete()
            comments = self.jira.comments(issue)
            assert len(comments) == 0

    def test_add_comment(self):
        comment = self.jira.add_comment(self.issue_3, 'a test comment!',
                                        visibility={'type': 'role', 'value': 'Administrators'})
        self.assertEqual(comment.body, 'a test comment!')
        self.assertEqual(comment.visibility.type, 'role')
        self.assertEqual(comment.visibility.value, 'Administrators')
        comment.delete()

    def test_add_comment_with_issue_obj(self):
        issue = self.jira.issue(self.issue_3)
        comment = self.jira.add_comment(issue, 'a new test comment!',
                                        visibility={'type': 'role', 'value': 'Administrators'})
        self.assertEqual(comment.body, 'a new test comment!')
        self.assertEqual(comment.visibility.type, 'role')
        self.assertEqual(comment.visibility.value, 'Administrators')
        comment.delete()

    def test_update_comment(self):
        comment = self.jira.add_comment(self.issue_3, 'updating soon!')
        comment.update(body='updated!')
        self.assertEqual(comment.body, 'updated!')
        # self.assertEqual(comment.visibility.type, 'role')
        # self.assertEqual(comment.visibility.value, 'Administrators')
        comment.delete()

    def test_editmeta(self):
        for i in (self.issue_1, self.issue_2):
            meta = self.jira.editmeta(i)
            self.assertTrue('assignee' in meta['fields'])
            self.assertTrue('attachment' in meta['fields'])
            self.assertTrue('comment' in meta['fields'])
            self.assertTrue('components' in meta['fields'])
            self.assertTrue('description' in meta['fields'])
            self.assertTrue('duedate' in meta['fields'])
            self.assertTrue('environment' in meta['fields'])
            self.assertTrue('fixVersions' in meta['fields'])
            self.assertTrue('issuelinks' in meta['fields'])
            self.assertTrue('issuetype' in meta['fields'])
            self.assertTrue('labels' in meta['fields'])
            self.assertTrue('versions' in meta['fields'])

    # Nothing from remote link works
    #    def test_remote_links(self):
    #        self.jira.add_remote_link ('ZTRAVISDEB-3', globalId='python-test:story.of.horse.riding',
    #        links = self.jira.remote_links('QA-44')
    #        self.assertEqual(len(links), 1)
    #        links = self.jira.remote_links('BULK-1')
    #        self.assertEqual(len(links), 0)
    #
    #    @unittest.skip("temporary disabled")
    #    def test_remote_links_with_issue_obj(self):
    #        issue = self.jira.issue('QA-44')
    #        links = self.jira.remote_links(issue)
    #        self.assertEqual(len(links), 1)
    #        issue = self.jira.issue('BULK-1')
    #        links = self.jira.remote_links(issue)
    #        self.assertEqual(len(links), 0)
    #
    #    @unittest.skip("temporary disabled")
    #    def test_remote_link(self):
    #        link = self.jira.remote_link('QA-44', '10000')
    #        self.assertEqual(link.id, 10000)
    #        self.assertTrue(hasattr(link, 'globalId'))
    #        self.assertTrue(hasattr(link, 'relationship'))
    #
    #    @unittest.skip("temporary disabled")
    #    def test_remote_link_with_issue_obj(self):
    #        issue = self.jira.issue('QA-44')
    #        link = self.jira.remote_link(issue, '10000')
    #        self.assertEqual(link.id, 10000)
    #        self.assertTrue(hasattr(link, 'globalId'))
    #        self.assertTrue(hasattr(link, 'relationship'))
    #
    #    @unittest.skip("temporary disabled")
    #    def test_add_remote_link(self):
    #        link = self.jira.add_remote_link('BULK-3', globalId='python-test:story.of.horse.riding',
    #                                         object={'url': 'http://google.com', 'title': 'googlicious!'},
    #                                         application={'name': 'far too silly', 'type': 'sketch'}, relationship='mousebending')
    # creation response doesn't include full remote link info, so we fetch it again using the new internal ID
    #        link = self.jira.remote_link('BULK-3', link.id)
    #        self.assertEqual(link.application.name, 'far too silly')
    #        self.assertEqual(link.application.type, 'sketch')
    #        self.assertEqual(link.object.url, 'http://google.com')
    #        self.assertEqual(link.object.title, 'googlicious!')
    #        self.assertEqual(link.relationship, 'mousebending')
    #        self.assertEqual(link.globalId, 'python-test:story.of.horse.riding')
    #
    #    @unittest.skip("temporary disabled")
    #    def test_add_remote_link_with_issue_obj(self):
    #        issue = self.jira.issue('BULK-3')
    #        link = self.jira.add_remote_link(issue, globalId='python-test:story.of.horse.riding',
    #                                         object={'url': 'http://google.com', 'title': 'googlicious!'},
    #                                         application={'name': 'far too silly', 'type': 'sketch'}, relationship='mousebending')
    # creation response doesn't include full remote link info, so we fetch it again using the new internal ID
    #        link = self.jira.remote_link(issue, link.id)
    #        self.assertEqual(link.application.name, 'far too silly')
    #        self.assertEqual(link.application.type, 'sketch')
    #        self.assertEqual(link.object.url, 'http://google.com')
    #        self.assertEqual(link.object.title, 'googlicious!')
    #        self.assertEqual(link.relationship, 'mousebending')
    #        self.assertEqual(link.globalId, 'python-test:story.of.horse.riding')
    #
    #    @unittest.skip("temporary disabled")
    #    def test_update_remote_link(self):
    #        link = self.jira.add_remote_link('BULK-3', globalId='python-test:story.of.horse.riding',
    #                                         object={'url': 'http://google.com', 'title': 'googlicious!'},
    #                                         application={'name': 'far too silly', 'type': 'sketch'}, relationship='mousebending')
    # creation response doesn't include full remote link info, so we fetch it again using the new internal ID
    #        link = self.jira.remote_link('BULK-3', link.id)
    #        link.update(object={'url': 'http://yahoo.com', 'title': 'yahooery'}, globalId='python-test:updated.id',
    #                    relationship='cheesing')
    #        self.assertEqual(link.globalId, 'python-test:updated.id')
    #        self.assertEqual(link.relationship, 'cheesing')
    #        self.assertEqual(link.object.url, 'http://yahoo.com')
    #        self.assertEqual(link.object.title, 'yahooery')
    #        link.delete()
    #
    #    @unittest.skip("temporary disabled")
    #    def test_delete_remove_link(self):
    #        link = self.jira.add_remote_link('BULK-3', globalId='python-test:story.of.horse.riding',
    #                                         object={'url': 'http://google.com', 'title': 'googlicious!'},
    #                                         application={'name': 'far too silly', 'type': 'sketch'}, relationship='mousebending')
    #        _id = link.id
    #        link.delete()
    #        self.assertRaises(JIRAError, self.jira.remote_link, 'BULK-3', _id)

    def test_transitioning(self):
        # we check with both issue-as-string or issue-as-object
        transitions = []
        for issue in [self.issue_2, self.jira.issue(self.issue_2)]:
            transitions = self.jira.transitions(issue)
            self.assertTrue(transitions)
            self.assertTrue('id' in transitions[0])
            self.assertTrue('name' in transitions[0])

        self.assertTrue(transitions, msg="Expecting at least one transition")
        # we test getting a single transition
        transition = self.jira.transitions(self.issue_2, transitions[0]['id'])[0]
        self.assertDictEqual(transition, transitions[0])

        # we test the expand of fields
        transition = self.jira.transitions(self.issue_2, transitions[0]['id'],
                                           expand='transitions.fields')[0]
        self.assertTrue('fields' in transition)

        # Testing of transition with field assignment is disabled now because default workflows do not have it.

        # self.jira.transition_issue(issue, transitions[0]['id'], assignee={'name': self.test_manager.CI_JIRA_ADMIN})
        # issue = self.jira.issue(issue.key)
        # self.assertEqual(issue.fields.assignee.name, self.test_manager.CI_JIRA_ADMIN)
        #
        # fields = {
        #     'assignee': {
        #         'name': self.test_manager.CI_JIRA_USER
        #     }
        # }
        # transitions = self.jira.transitions(issue.key)
        # self.assertTrue(transitions)  # any issue should have at least one transition available to it
        # transition_id = transitions[0]['id']
        #
        # self.jira.transition_issue(issue.key, transition_id, fields=fields)
        # issue = self.jira.issue(issue.key)
        # self.assertEqual(issue.fields.assignee.name, self.test_manager.CI_JIRA_USER)
        # self.assertEqual(issue.fields.status.id, transition_id)

    def test_votes(self):
        self.jira_normal.remove_vote(self.issue_1)
        # not checking the result on this
        votes = self.jira.votes(self.issue_1)
        self.assertEqual(votes.votes, 0)

        self.jira_normal.add_vote(self.issue_1)
        new_votes = self.jira.votes(self.issue_1)
        assert votes.votes + 1 == new_votes.votes

        self.jira_normal.remove_vote(self.issue_1)
        new_votes = self.jira.votes(self.issue_1)
        assert votes.votes == new_votes.votes

    def test_votes_with_issue_obj(self):
        issue = self.jira_normal.issue(self.issue_1)
        self.jira_normal.remove_vote(issue)
        # not checking the result on this
        votes = self.jira.votes(issue)
        self.assertEqual(votes.votes, 0)

        self.jira_normal.add_vote(issue)
        new_votes = self.jira.votes(issue)
        assert votes.votes + 1 == new_votes.votes

        self.jira_normal.remove_vote(issue)
        new_votes = self.jira.votes(issue)
        assert votes.votes == new_votes.votes

    def test_add_remove_watcher(self):

        # removing it in case it exists, so we know its state
        self.jira.remove_watcher(self.issue_1, self.test_manager.CI_JIRA_USER)
        init_watchers = self.jira.watchers(self.issue_1).watchCount

        # adding a new watcher
        self.jira.add_watcher(self.issue_1, self.test_manager.CI_JIRA_USER)
        self.assertEqual(self.jira.watchers(self.issue_1).watchCount,
                         init_watchers + 1)

        # now we verify that remove does indeed remove watchers
        self.jira.remove_watcher(self.issue_1, self.test_manager.CI_JIRA_USER)
        new_watchers = self.jira.watchers(self.issue_1).watchCount
        self.assertEqual(init_watchers, new_watchers)

    @not_on_custom_jira_instance
    def test_agile(self):
        uniq = rndstr()
        board_name = 'board-' + uniq
        sprint_name = 'sprint-' + uniq

        b = self.jira.create_board(board_name, self.project_a)
        assert isinstance(b.id, integer_types)

        s = self.jira.create_sprint(sprint_name, b.id)
        assert isinstance(s.id, integer_types)
        assert s.name == sprint_name
        assert s.state == 'FUTURE'

        self.jira.add_issues_to_sprint(s.id, [self.issue_1])

        sprint_field_name = "Sprint"
        sprint_field_id = [f['schema']['customId'] for f in self.jira.fields()
                           if f['name'] == sprint_field_name][0]
        sprint_customfield = "customfield_" + str(sprint_field_id)

        updated_issue_1 = self.jira.issue(self.issue_1)
        serialised_sprint = getattr(updated_issue_1.fields, sprint_customfield)[0]

        # Too hard to serialise the sprint object. Performing simple regex match instead.
        assert re.search('\[id=' + str(s.id) + ',', serialised_sprint)

        # self.jira.add_issues_to_sprint(s.id, self.issue_2)

        # self.jira.rank(self.issue_2, self.issue_1)

        sleep(2)  # avoid https://travis-ci.org/pycontribs/jira/jobs/176561534#L516
        s.delete()

        sleep(2)
        b.delete()
        # self.jira.delete_board(b.id)

    def test_worklogs(self):
        worklog = self.jira.add_worklog(self.issue_1, '2h')
        worklogs = self.jira.worklogs(self.issue_1)
        self.assertEqual(len(worklogs), 1)
        worklog.delete()

    def test_worklogs_with_issue_obj(self):
        issue = self.jira.issue(self.issue_1)
        worklog = self.jira.add_worklog(issue, '2h')
        worklogs = self.jira.worklogs(issue)
        self.assertEqual(len(worklogs), 1)
        worklog.delete()

    def test_worklog(self):
        worklog = self.jira.add_worklog(self.issue_1, '1d 2h')
        new_worklog = self.jira.worklog(self.issue_1, str(worklog))
        self.assertEqual(new_worklog.author.name, self.test_manager.CI_JIRA_ADMIN)
        self.assertEqual(new_worklog.timeSpent, '1d 2h')
        worklog.delete()

    def test_worklog_with_issue_obj(self):
        issue = self.jira.issue(self.issue_1)
        worklog = self.jira.add_worklog(issue, '1d 2h')
        new_worklog = self.jira.worklog(issue, str(worklog))
        self.assertEqual(new_worklog.author.name, self.test_manager.CI_JIRA_ADMIN)
        self.assertEqual(new_worklog.timeSpent, '1d 2h')
        worklog.delete()

    def test_add_worklog(self):
        worklog_count = len(self.jira.worklogs(self.issue_2))
        worklog = self.jira.add_worklog(self.issue_2, '2h')
        self.assertIsNotNone(worklog)
        self.assertEqual(len(self.jira.worklogs(self.issue_2)), worklog_count + 1)
        worklog.delete()

    def test_add_worklog_with_issue_obj(self):
        issue = self.jira.issue(self.issue_2)
        worklog_count = len(self.jira.worklogs(issue))
        worklog = self.jira.add_worklog(issue, '2h')
        self.assertIsNotNone(worklog)
        self.assertEqual(len(self.jira.worklogs(issue)), worklog_count + 1)
        worklog.delete()

    def test_update_and_delete_worklog(self):
        worklog = self.jira.add_worklog(self.issue_3, '3h')
        issue = self.jira.issue(self.issue_3, fields='worklog,timetracking')
        worklog.update(comment='Updated!', timeSpent='2h')
        self.assertEqual(worklog.comment, 'Updated!')
        # rem_estimate = issue.fields.timetracking.remainingEstimate
        self.assertEqual(worklog.timeSpent, '2h')
        issue = self.jira.issue(self.issue_3, fields='worklog,timetracking')
        self.assertEqual(issue.fields.timetracking.remainingEstimate, "1h")
        worklog.delete()
        issue = self.jira.issue(self.issue_3, fields='worklog,timetracking')
        self.assertEqual(issue.fields.timetracking.remainingEstimate, "3h")


@flaky
class IssueLinkTests(unittest.TestCase):

    def setUp(self):
        self.manager = JiraTestManager()
        self.link_types = self.manager.jira_admin.issue_link_types()

    def test_issue_link(self):
        self.link = self.manager.jira_admin.issue_link_type(self.link_types[0].id)
        link = self.link  # Duplicate outward
        self.assertEqual(link.id, self.link_types[0].id)

    def test_create_issue_link(self):
        self.manager.jira_admin.create_issue_link(self.link_types[0].outward,
                                                  JiraTestManager().project_b_issue1,
                                                  JiraTestManager().project_b_issue2)

    def test_create_issue_link_with_issue_objs(self):
        inwardissue = self.manager.jira_admin.issue(
            JiraTestManager().project_b_issue1)
        self.assertIsNotNone(inwardissue)
        outwardissue = self.manager.jira_admin.issue(
            JiraTestManager().project_b_issue2)
        self.assertIsNotNone(outwardissue)
        self.manager.jira_admin.create_issue_link(self.link_types[0].outward,
                                                  inwardissue, outwardissue)

        # @unittest.skip("Creating an issue link doesn't return its ID, so can't easily test delete")
        # def test_delete_issue_link(self):
        #    pass

    def test_issue_link_type(self):
        link_type = self.manager.jira_admin.issue_link_type(self.link_types[0].id)
        self.assertEqual(link_type.id, self.link_types[0].id)
        self.assertEqual(link_type.name, self.link_types[0].name)


@flaky
class MyPermissionsTests(unittest.TestCase):

    def setUp(self):
        self.test_manager = JiraTestManager()
        self.jira = JiraTestManager().jira_normal
        self.issue_1 = self.test_manager.project_b_issue1

    def test_my_permissions(self):
        perms = self.jira.my_permissions()
        self.assertGreaterEqual(len(perms['permissions']), 40)

    def test_my_permissions_by_project(self):
        perms = self.jira.my_permissions(projectKey=self.test_manager.project_a)
        self.assertGreaterEqual(len(perms['permissions']), 10)
        perms = self.jira.my_permissions(projectId=self.test_manager.project_a_id)
        self.assertGreaterEqual(len(perms['permissions']), 10)

    @unittest.skip("broken")
    def test_my_permissions_by_issue(self):
        perms = self.jira.my_permissions(issueKey='ZTRAVISDEB-7')
        self.assertGreaterEqual(len(perms['permissions']), 10)
        perms = self.jira.my_permissions(issueId='11021')
        self.assertGreaterEqual(len(perms['permissions']), 10)


@flaky
class PrioritiesTests(unittest.TestCase):

    def setUp(self):
        self.jira = JiraTestManager().jira_admin

    def test_priorities(self):
        priorities = self.jira.priorities()
        self.assertEqual(len(priorities), 5)

    @not_on_custom_jira_instance
    def test_priority(self):
        priority = self.jira.priority('2')
        self.assertEqual(priority.id, '2')
        self.assertEqual(priority.name, 'Critical')


@flaky
class ProjectTests(unittest.TestCase):

    def setUp(self):
        self.jira = JiraTestManager().jira_admin
        self.project_b = JiraTestManager().project_b
        self.test_manager = JiraTestManager()

    def test_projects(self):
        projects = self.jira.projects()
        self.assertGreaterEqual(len(projects), 2)

    def test_project(self):
        project = self.jira.project(self.project_b)
        self.assertEqual(project.key, self.project_b)

    # I have no idea what avatars['custom'] is and I get different results every time
    #    def test_project_avatars(self):
    #        avatars = self.jira.project_avatars(self.project_b)
    #        self.assertEqual(len(avatars['custom']), 3)
    #        self.assertEqual(len(avatars['system']), 16)
    #
    #    def test_project_avatars_with_project_obj(self):
    #        project = self.jira.project(self.project_b)
    #        avatars = self.jira.project_avatars(project)
    #        self.assertEqual(len(avatars['custom']), 3)
    #        self.assertEqual(len(avatars['system']), 16)

    #    def test_create_project_avatar(self):
    # Tests the end-to-end project avatar creation process: upload as temporary, confirm after cropping,
    # and selection.
    #        project = self.jira.project(self.project_b)
    #        size = os.path.getsize(TEST_ICON_PATH)
    #        filename = os.path.basename(TEST_ICON_PATH)
    #        with open(TEST_ICON_PATH, "rb") as icon:
    #            props = self.jira.create_temp_project_avatar(project, filename, size, icon.read())
    #        self.assertIn('cropperOffsetX', props)
    #        self.assertIn('cropperOffsetY', props)
    #        self.assertIn('cropperWidth', props)
    #        self.assertTrue(props['needsCropping'])
    #
    #        props['needsCropping'] = False
    #        avatar_props = self.jira.confirm_project_avatar(project, props)
    #        self.assertIn('id', avatar_props)
    #
    #        self.jira.set_project_avatar(self.project_b, avatar_props['id'])
    #
    #    def test_delete_project_avatar(self):
    #        size = os.path.getsize(TEST_ICON_PATH)
    #        filename = os.path.basename(TEST_ICON_PATH)
    #        with open(TEST_ICON_PATH, "rb") as icon:
    #            props = self.jira.create_temp_project_avatar(self.project_b, filename, size, icon.read(), auto_confirm=True)
    #        self.jira.delete_project_avatar(self.project_b, props['id'])
    #
    #    def test_delete_project_avatar_with_project_obj(self):
    #        project = self.jira.project(self.project_b)
    #        size = os.path.getsize(TEST_ICON_PATH)
    #        filename = os.path.basename(TEST_ICON_PATH)
    #        with open(TEST_ICON_PATH, "rb") as icon:
    #            props = self.jira.create_temp_project_avatar(project, filename, size, icon.read(), auto_confirm=True)
    #        self.jira.delete_project_avatar(project, props['id'])

    # @pytest.mark.xfail(reason="Jira may return 500")
    # def test_set_project_avatar(self):
    #     def find_selected_avatar(avatars):
    #         for avatar in avatars['system']:
    #             if avatar['isSelected']:
    #                 return avatar
    #         else:
    #             raise Exception
    #
    #     self.jira.set_project_avatar(self.project_b, '10001')
    #     avatars = self.jira.project_avatars(self.project_b)
    #     self.assertEqual(find_selected_avatar(avatars)['id'], '10001')
    #
    #     project = self.jira.project(self.project_b)
    #     self.jira.set_project_avatar(project, '10208')
    #     avatars = self.jira.project_avatars(project)
    #     self.assertEqual(find_selected_avatar(avatars)['id'], '10208')

    def test_project_components(self):
        proj = self.jira.project(self.project_b)
        name = "component-%s from project %s" % (proj, rndstr())
        component = self.jira.create_component(name,
                                               proj, description='test!!', assigneeType='COMPONENT_LEAD',
                                               isAssigneeTypeValid=False)
        components = self.jira.project_components(self.project_b)
        self.assertGreaterEqual(len(components), 1)
        sample = find_by_id(components, component.id)
        self.assertEqual(sample.id, component.id)
        self.assertEqual(sample.name, name)
        component.delete()

    def test_project_versions(self):
        name = "version-%s" % rndstr()
        version = self.jira.create_version(name,
                                           self.project_b, "will be deleted soon")
        versions = self.jira.project_versions(self.project_b)
        self.assertGreaterEqual(len(versions), 1)
        test = find_by_id(versions, version.id)
        self.assertEqual(test.id, version.id)
        self.assertEqual(test.name, name)

        i = self.jira.issue(JiraTestManager().project_b_issue1)
        i.update(fields={
            'versions': [{'id': version.id}],
            'fixVersions': [{'id': version.id}]})
        version.delete()

    def test_project_versions_with_project_obj(self):
        name = "version-%s" % rndstr()
        version = self.jira.create_version(name,
                                           self.project_b, "will be deleted soon")
        project = self.jira.project(self.project_b)
        versions = self.jira.project_versions(project)
        self.assertGreaterEqual(len(versions), 1)
        test = find_by_id(versions, version.id)
        self.assertEqual(test.id, version.id)
        self.assertEqual(test.name, name)
        version.delete()

    @unittest.skip("temporary disabled because roles() return a dictionary of role_name:role_url and we have no call to convert it to proper Role()")
    def test_project_roles(self):
        project = self.jira.project(self.project_b)
        role_name = 'Developers'
        dev = None
        for roles in [self.jira.project_roles(self.project_b), self.jira.project_roles(project)]:
            self.assertGreaterEqual(len(roles), 5)
            self.assertIn('Users', roles)
            self.assertIn(role_name, roles)
            dev = roles[role_name]
        self.assertTrue(dev)
        role = self.jira.project_role(self.project_b, dev.id)
        self.assertEqual(role.id, dev.id)
        self.assertEqual(role.name, dev.name)
        user = self.test_manager.jira_admin
        self.assertNotIn(user, role.actors)
        role.update(users=user, groups=['jira-developers', 'jira-users'])
        role = self.jira.project_role(self.project_b, dev.id)
        self.assertIn(user, role.actors)


@not_on_custom_jira_instance
@flaky
class ResolutionTests(unittest.TestCase):

    def setUp(self):
        self.jira = JiraTestManager().jira_admin

    def test_resolutions(self):
        resolutions = self.jira.resolutions()
        self.assertGreaterEqual(len(resolutions), 1)

    def test_resolution(self):
        resolution = self.jira.resolution('2')
        self.assertEqual(resolution.id, '2')
        self.assertEqual(resolution.name, 'Won\'t Fix')


@flaky
class SearchTests(unittest.TestCase):

    def setUp(self):
        self.jira = JiraTestManager().jira_admin
        self.project_b = JiraTestManager().project_b
        self.test_manager = JiraTestManager()
        self.issue = self.test_manager.project_b_issue1

    def test_search_issues(self):
        issues = self.jira.search_issues('project=%s' % self.project_b)
        self.assertLessEqual(len(issues), 50)  # default maxResults
        for issue in issues:
            self.assertTrue(issue.key.startswith(self.project_b))

    def test_search_issues_maxresults(self):
        issues = self.jira.search_issues('project=%s' % self.project_b,
                                         maxResults=10)
        self.assertLessEqual(len(issues), 10)

    def test_search_issues_startat(self):
        issues = self.jira.search_issues('project=%s' % self.project_b,
                                         startAt=2, maxResults=10)
        self.assertGreaterEqual(len(issues), 1)
        # we know that project_b should have at least 3 issues

    def test_search_issues_field_limiting(self):
        issues = self.jira.search_issues('key=%s' % self.issue,
                                         fields='summary,comment')
        self.assertTrue(hasattr(issues[0].fields, 'summary'))
        self.assertTrue(hasattr(issues[0].fields, 'comment'))
        self.assertFalse(hasattr(issues[0].fields, 'reporter'))
        self.assertFalse(hasattr(issues[0].fields, 'progress'))

    def test_search_issues_expandos(self):
        issues = self.jira.search_issues('key=%s' % self.issue,
                                         expand='changelog')
        # self.assertTrue(hasattr(issues[0], 'names'))
        self.assertEqual(len(issues), 1)
        self.assertFalse(hasattr(issues[0], 'editmeta'))
        self.assertTrue(hasattr(issues[0], 'changelog'))
        self.assertEqual(issues[0].key, self.issue)


@unittest.skip("Skipped due to https://jira.atlassian.com/browse/JRA-59619")
@flaky
class SecurityLevelTests(unittest.TestCase):

    def setUp(self):
        self.jira = JiraTestManager().jira_admin

    def test_security_level(self):
        # This is hardcoded due to Atlassian bug: https://jira.atlassian.com/browse/JRA-59619
        sec_level = self.jira.security_level('10000')
        self.assertEqual(sec_level.id, '10000')


@flaky
class ServerInfoTests(unittest.TestCase):

    def setUp(self):
        self.jira = JiraTestManager().jira_admin

    def test_server_info(self):
        server_info = self.jira.server_info()
        self.assertIn('baseUrl', server_info)
        self.assertIn('version', server_info)


@flaky
class StatusTests(unittest.TestCase):

    def setUp(self):
        self.jira = JiraTestManager().jira_admin

    def test_statuses(self):
        found = False
        statuses = self.jira.statuses()
        for status in statuses:
            if status.id == '10001' and status.name == 'Done':
                found = True
                break
        self.assertTrue(found, "Status Open with id=1 not found. [%s]" % statuses)
        self.assertGreater(len(statuses), 0)

    @flaky
    def test_status(self):
        status = self.jira.status('10001')
        self.assertEqual(status.id, '10001')
        self.assertEqual(status.name, 'Done')


@flaky
class UserTests(unittest.TestCase):

    def setUp(self):
        self.jira = JiraTestManager().jira_admin
        self.project_a = JiraTestManager().project_a
        self.project_b = JiraTestManager().project_b
        self.test_manager = JiraTestManager()
        self.issue = self.test_manager.project_b_issue3

    def test_user(self):
        user = self.jira.user(self.test_manager.CI_JIRA_ADMIN)
        self.assertEqual(user.name, self.test_manager.CI_JIRA_ADMIN)
        self.assertRegex(user.emailAddress, '.*@example.com')

    @pytest.mark.xfail(reason='query returns empty list')
    def test_search_assignable_users_for_projects(self):
        users = self.jira.search_assignable_users_for_projects(self.test_manager.CI_JIRA_ADMIN,
                                                               '%s,%s' % (self.project_a, self.project_b))
        self.assertGreaterEqual(len(users), 1)
        usernames = map(lambda user: user.name, users)
        self.assertIn(self.test_manager.CI_JIRA_ADMIN, usernames)

    @pytest.mark.xfail(reason='query returns empty list')
    def test_search_assignable_users_for_projects_maxresults(self):
        users = self.jira.search_assignable_users_for_projects(self.test_manager.CI_JIRA_ADMIN,
                                                               '%s,%s' % (self.project_a, self.project_b), maxResults=1)
        self.assertLessEqual(len(users), 1)

    @pytest.mark.xfail(reason='query returns empty list')
    def test_search_assignable_users_for_projects_startat(self):
        users = self.jira.search_assignable_users_for_projects(self.test_manager.CI_JIRA_ADMIN,
                                                               '%s,%s' % (self.project_a, self.project_b), startAt=1)
        self.assertGreaterEqual(len(users), 0)

    @not_on_custom_jira_instance
    def test_search_assignable_users_for_issues_by_project(self):
        users = self.jira.search_assignable_users_for_issues(self.test_manager.CI_JIRA_ADMIN,
                                                             project=self.project_b)
        self.assertEqual(len(users), 1)
        usernames = map(lambda user: user.name, users)
        self.assertIn(self.test_manager.CI_JIRA_ADMIN, usernames)

    @pytest.mark.xfail(reason='query returns empty list')
    def test_search_assignable_users_for_issues_by_project_maxresults(self):
        users = self.jira.search_assignable_users_for_issues(self.test_manager.CI_JIRA_USER,
                                                             project=self.project_b, maxResults=1)
        self.assertLessEqual(len(users), 1)

    @pytest.mark.xfail(reason='query returns empty list')
    def test_search_assignable_users_for_issues_by_project_startat(self):
        users = self.jira.search_assignable_users_for_issues(self.test_manager.CI_JIRA_USER,
                                                             project=self.project_a, startAt=1)
        self.assertGreaterEqual(len(users), 0)

    @not_on_custom_jira_instance
    def test_search_assignable_users_for_issues_by_issue(self):
        users = self.jira.search_assignable_users_for_issues(self.test_manager.CI_JIRA_ADMIN,
                                                             issueKey=self.issue)
        self.assertEqual(len(users), 1)
        usernames = map(lambda user: user.name, users)
        self.assertIn(self.test_manager.CI_JIRA_ADMIN, usernames)

    @pytest.mark.xfail(reason='query returns empty list')
    def test_search_assignable_users_for_issues_by_issue_maxresults(self):
        users = self.jira.search_assignable_users_for_issues(self.test_manager.CI_JIRA_ADMIN,
                                                             issueKey=self.issue, maxResults=2)
        self.assertLessEqual(len(users), 2)

    @pytest.mark.xfail(reason='query returns empty list')
    def test_search_assignable_users_for_issues_by_issue_startat(self):
        users = self.jira.search_assignable_users_for_issues(self.test_manager.CI_JIRA_ADMIN,
                                                             issueKey=self.issue, startAt=2)
        self.assertGreaterEqual(len(users), 0)

    @pytest.mark.xfail(reason="Jira may return 500")
    def test_user_avatars(self):
        # Tests the end-to-end user avatar creation process: upload as temporary, confirm after cropping,
        # and selection.
        size = os.path.getsize(TEST_ICON_PATH)
        # filename = os.path.basename(TEST_ICON_PATH)
        with open(TEST_ICON_PATH, "rb") as icon:
            props = self.jira.create_temp_user_avatar(JiraTestManager().CI_JIRA_ADMIN, TEST_ICON_PATH,
                                                      size, icon.read())
        self.assertIn('cropperOffsetX', props)
        self.assertIn('cropperOffsetY', props)
        self.assertIn('cropperWidth', props)
        self.assertTrue(props['needsCropping'])

        props['needsCropping'] = False
        avatar_props = self.jira.confirm_user_avatar(JiraTestManager().CI_JIRA_ADMIN, props)
        self.assertIn('id', avatar_props)
        self.assertEqual(avatar_props['owner'], JiraTestManager().CI_JIRA_ADMIN)

        self.jira.set_user_avatar(JiraTestManager().CI_JIRA_ADMIN, avatar_props['id'])

        avatars = self.jira.user_avatars(self.test_manager.CI_JIRA_ADMIN)
        self.assertGreaterEqual(len(avatars['system']), 20)  # observed values between 20-24 so far
        self.assertGreaterEqual(len(avatars['custom']), 1)

    @unittest.skip("broken: set avatar returns 400")
    def test_set_user_avatar(self):
        def find_selected_avatar(avatars):
            for avatar in avatars['system']:
                if avatar['isSelected']:
                    return avatar
            # else:
            #     raise Exception as e
            #     print(e)

        avatars = self.jira.user_avatars(self.test_manager.CI_JIRA_ADMIN)

        self.jira.set_user_avatar(self.test_manager.CI_JIRA_ADMIN, avatars['system'][0])
        avatars = self.jira.user_avatars(self.test_manager.CI_JIRA_ADMIN)
        self.assertEqual(find_selected_avatar(avatars)['id'], avatars['system'][0])

        self.jira.set_user_avatar(self.test_manager.CI_JIRA_ADMIN, avatars['system'][1])
        avatars = self.jira.user_avatars(self.test_manager.CI_JIRA_ADMIN)
        self.assertEqual(find_selected_avatar(avatars)['id'], avatars['system'][1])

    @unittest.skip("disable until I have permissions to write/modify")
    # WRONG
    def test_delete_user_avatar(self):
        size = os.path.getsize(TEST_ICON_PATH)
        filename = os.path.basename(TEST_ICON_PATH)
        with open(TEST_ICON_PATH, "rb") as icon:
            props = self.jira.create_temp_user_avatar(self.test_manager.CI_JIRA_ADMIN, filename,
                                                      size, icon.read())
        # print(props)
        self.jira.delete_user_avatar(self.test_manager.CI_JIRA_ADMIN, props['id'])

    def test_search_users(self):
        users = self.jira.search_users(self.test_manager.CI_JIRA_USER)
        self.assertGreaterEqual(len(users), 1)
        usernames = map(lambda user: user.name, users)
        self.assertIn(self.test_manager.CI_JIRA_USER, usernames)

    def test_search_users_maxresults(self):
        users = self.jira.search_users(self.test_manager.CI_JIRA_USER, maxResults=1)
        self.assertGreaterEqual(1, len(users))

    @flaky
    def test_search_allowed_users_for_issue_by_project(self):
        users = self.jira.search_allowed_users_for_issue(self.test_manager.CI_JIRA_USER,
                                                         projectKey=self.project_a)
        self.assertGreaterEqual(len(users), 1)

    @not_on_custom_jira_instance
    def test_search_allowed_users_for_issue_by_issue(self):
        users = self.jira.search_allowed_users_for_issue('a',
                                                         issueKey=self.issue)
        self.assertGreaterEqual(len(users), 1)

    @pytest.mark.xfail(reason='query returns empty list')
    def test_search_allowed_users_for_issue_maxresults(self):
        users = self.jira.search_allowed_users_for_issue('a',
                                                         projectKey=self.project_b, maxResults=2)
        self.assertLessEqual(len(users), 2)

    @pytest.mark.xfail(reason='query returns empty list')
    def test_search_allowed_users_for_issue_startat(self):
        users = self.jira.search_allowed_users_for_issue('c',
                                                         projectKey=self.project_b, startAt=1)
        self.assertGreaterEqual(len(users), 0)

    def test_add_users_to_set(self):
        users_set = set(
            [self.jira.user(self.test_manager.CI_JIRA_ADMIN), self.jira.user(self.test_manager.CI_JIRA_ADMIN)])
        self.assertEqual(len(users_set), 1)


@flaky
class VersionTests(unittest.TestCase):

    def setUp(self):
        self.manager = JiraTestManager()
        self.jira = JiraTestManager().jira_admin
        self.project_b = JiraTestManager().project_b

    def test_create_version(self):
        name = 'new version ' + self.project_b
        desc = 'test version of ' + self.project_b
        release_date = '2015-03-11'
        version = self.jira.create_version(name,
                                           self.project_b,
                                           releaseDate=release_date,
                                           description=desc)
        self.assertEqual(version.name, name)
        self.assertEqual(version.description, desc)
        self.assertEqual(version.releaseDate, release_date)
        version.delete()

    @flaky
    def test_create_version_with_project_obj(self):
        project = self.jira.project(self.project_b)
        version = self.jira.create_version('new version 2', project,
                                           releaseDate='2015-03-11', description='test version!')
        self.assertEqual(version.name, 'new version 2')
        self.assertEqual(version.description, 'test version!')
        self.assertEqual(version.releaseDate, '2015-03-11')
        version.delete()

    @flaky
    def test_update_version(self):

        version = self.jira.create_version('new updated version 1',
                                           self.project_b, releaseDate='2015-03-11',
                                           description='new to be updated!')
        version.update(name='new updated version name 1',
                       description='new updated!')
        self.assertEqual(version.name, 'new updated version name 1')
        self.assertEqual(version.description, 'new updated!')

        v = self.jira.version(version.id)
        self.assertEqual(v, version)
        self.assertEqual(v.id, version.id)

        version.delete()

    def test_delete_version(self):
        version_str = "test_delete_version:" + self.manager.jid
        version = self.jira.create_version(version_str, self.project_b,
                                           releaseDate='2015-03-11',
                                           description='not long for this world')
        version.delete()
        self.assertRaises(JIRAError, self.jira.version, version.id)

    # def test_version_expandos(self):
    #     pass


@flaky
class OtherTests(unittest.TestCase):

    def test_session_invalid_login(self):
        try:
            JIRA('https://support.atlassian.com',
                 basic_auth=("xxx", "xxx"),
                 validate=True,
                 logging=False)
        except Exception as e:
            self.assertIsInstance(e, JIRAError)
            # 20161010: jira cloud returns 500
            assert e.status_code in (401, 500)
            str(JIRAError)  # to see that this does not raise an exception
            return
        assert False


@flaky
class SessionTests(unittest.TestCase):

    def setUp(self):
        self.jira = JiraTestManager().jira_admin

    def test_session(self):
        user = self.jira.session()
        self.assertIsNotNone(user.raw['session'])

    def test_session_with_no_logged_in_user_raises(self):
        anon_jira = JIRA('https://support.atlassian.com', logging=False)
        self.assertRaises(JIRAError, anon_jira.session)

    # @pytest.mark.skipif(platform.python_version() < '3', reason='Does not work with Python 2')
    # @not_on_custom_jira_instance  # takes way too long
    def test_session_server_offline(self):
        try:
            JIRA('https://127.0.0.1:1', logging=False, max_retries=0)
        except Exception as e:
            self.assertIn(type(e), (JIRAError, requests.exceptions.ConnectionError, AttributeError), e)
            return
        self.assertTrue(False, "Instantiation of invalid JIRA instance succeeded.")


@flaky
class WebsudoTests(unittest.TestCase):

    def setUp(self):
        self.jira = JiraTestManager().jira_admin

    def test_kill_websudo(self):
        self.jira.kill_websudo()

    # def test_kill_websudo_without_login_raises(self):
    #    self.assertRaises(ConnectionError, JIRA)


@flaky
class UserAdministrationTests(unittest.TestCase):

    def setUp(self):
        self.test_manager = JiraTestManager()
        self.jira = self.test_manager.jira_admin
        self.test_username = "test_%s" % self.test_manager.project_a
        self.test_email = "%s@example.com" % self.test_username
        self.test_password = rndpassword()
        self.test_groupname = 'testGroupFor_%s' % self.test_manager.project_a

    def test_add_and_remove_user(self):

        try:
            self.jira.delete_user(self.test_username)
        except JIRAError:
            # we ignore if it fails to delete from start because we don't know if it already existed
            pass

        result = self.jira.add_user(
            self.test_username, self.test_email, password=self.test_password)
        assert result, True

        try:
            # Make sure user exists before attempting test to delete.
            self.jira.add_user(
                self.test_username, self.test_email, password=self.test_password)
        except JIRAError:
            pass

        result = self.jira.delete_user(self.test_username)
        assert result, True

        x = -1
        # avoiding a zombie due to Atlassian caching
        for i in range(10):
            x = self.jira.search_users(self.test_username)
            if len(x) == 0:
                break
            sleep(1)

        self.assertEqual(
            len(x), 0, "Found test user when it should have been deleted. Test Fails.")

    @flaky
    def test_add_group(self):
        try:
            self.jira.remove_group(self.test_groupname)
        except JIRAError:
            pass

        sleep(2)  # avoid 500 errors like https://travis-ci.org/pycontribs/jira/jobs/176544578#L552
        result = self.jira.add_group(self.test_groupname)
        assert result, True

        x = self.jira.groups(query=self.test_groupname)
        self.assertEqual(self.test_groupname, x[0], "Did not find expected group after trying to add"
                                                    " it. Test Fails.")
        self.jira.remove_group(self.test_groupname)

    def test_remove_group(self):
        try:
            self.jira.add_group(self.test_groupname)
            sleep(1)  # avoid 400: https://travis-ci.org/pycontribs/jira/jobs/176539521#L395
        except JIRAError:
            pass

        result = self.jira.remove_group(self.test_groupname)
        assert result, True

        x = -1
        for i in range(5):
            x = self.jira.groups(query=self.test_groupname)
            if x == 0:
                break
            sleep(1)

        self.assertEqual(len(
            x), 0, 'Found group with name when it should have been deleted. Test Fails.')

    @not_on_custom_jira_instance
    @pytest.mark.xfail(reason="query may return empty list: https://travis-ci.org/pycontribs/jira/jobs/191274505#L520")
    def test_add_user_to_group(self):
        try:
            self.jira.add_user(
                self.test_username, self.test_email, password=self.test_password)
            self.jira.add_group(self.test_groupname)
            # Just in case user is already there.
            self.jira.remove_user_from_group(
                self.test_username, self.test_groupname)
        except JIRAError:
            pass

        result = self.jira.add_user_to_group(
            self.test_username, self.test_groupname)
        assert result, True

        x = self.jira.group_members(self.test_groupname)
        self.assertIn(self.test_username, x.keys(),
                      'Username not returned in group member list. Test Fails.')
        self.assertIn('email', x[self.test_username])
        self.assertIn('fullname', x[self.test_username])
        self.assertIn('active', x[self.test_username])
        self.jira.remove_group(self.test_groupname)
        self.jira.delete_user(self.test_username)

    def test_remove_user_from_group(self):
        try:
            self.jira.add_user(
                self.test_username, self.test_email, password=self.test_password)
        except JIRAError:
            pass

        try:
            self.jira.add_group(self.test_groupname)
        except JIRAError:
            pass

        try:
            self.jira.add_user_to_group(
                self.test_username, self.test_groupname)
        except JIRAError:
            pass

        result = self.jira.remove_user_from_group(
            self.test_username, self.test_groupname)
        assert result, True

        sleep(2)
        x = self.jira.group_members(self.test_groupname)
        self.assertNotIn(self.test_username, x.keys(), 'Username found in group when it should have been removed. '
                                                       'Test Fails.')

        self.jira.remove_group(self.test_groupname)
        self.jira.delete_user(self.test_username)


class JiraShellTests(unittest.TestCase):

    def test_jirashell_command_exists(self):
        result = os.system('jirashell --help')
        self.assertEqual(result, 0)


if __name__ == '__main__':

    # when running tests we expect various errors and we don't want to display them by default
    logging.getLogger("requests").setLevel(logging.FATAL)
    logging.getLogger("urllib3").setLevel(logging.FATAL)
    logging.getLogger("jira").setLevel(logging.FATAL)

    # j = JIRA("https://issues.citrite.net")
    # print(j.session())

    dirname = "test-reports-%s%s" % (sys.version_info[0], sys.version_info[1])
    unittest.main()
    # pass<|MERGE_RESOLUTION|>--- conflicted
+++ resolved
@@ -787,12 +787,8 @@
                 'name': 'Bug'},
             # 'customfield_10022': 'XSS',
             'priority': {
-<<<<<<< HEAD
-                'name': 'Major'}}, {
-=======
                 'name': 'Major'}},
             {
->>>>>>> 35d29002
             'project': {
                 'key': self.project_a},
             'issuetype': {
@@ -830,18 +826,6 @@
                 'name': 'Bug'},
             # 'customfield_10022': 'XSS',
             'priority': {
-<<<<<<< HEAD
-                'name': 'Major'}}, {
-            'project': {
-                'key': self.project_a},
-            'issuetype': {
-                'name': 'InvalidIssueType'},
-            'summary': 'This issue will not succeed',
-            'description': "Should not be seen.",
-            'priority': {
-                'name': 'Blah'}}, {
-            'project': {
-=======
                 'name': 'Major'}},
             {'project': {
                 'key': self.project_a},
@@ -852,7 +836,6 @@
                 'priority': {
                 'name': 'Blah'}},
             {'project': {
->>>>>>> 35d29002
                 'key': self.project_a},
                 'issuetype': {
                     'name': 'Bug'},

#!/usr/bin/env python
from __future__ import print_function
import json
import os
import re
import sys
import logging
import getpass
import random
import requests
import string
import traceback
import inspect
from time import sleep
import py

from six import print_ as print
from six import integer_types, string_types
from requests.exceptions import ConnectionError

# import sys
# from imp import reload
# reload(sys)  # Reload does the trick!
# sys.setdefaultencoding('UTF8')

if sys.version_info < (2, 7, 0):
    try:
        import unittest2 as unittest
    except ImportError:
        import pip
        if hasattr(sys, 'real_prefix'):
            pip.main(['install', '--upgrade', 'unittest2'])
        else:
            pip.main(['install', '--upgrade', '--user', 'unittest2'])
        import unittest2 as unittest
else:
    import unittest

cmd_folder = os.path.abspath(os.path.join(os.path.split(inspect.getfile(
    inspect.currentframe()))[0], ".."))
if cmd_folder not in sys.path:
    sys.path.insert(0, cmd_folder)

import jira
from jira import User, Role, Issue, JIRA, JIRAError, Project
from jira.resources import Resource, cls_for_resource

TEST_ROOT = os.path.dirname(__file__)
TEST_ICON_PATH = os.path.join(TEST_ROOT, 'icon.png')
TEST_ATTACH_PATH = os.path.join(TEST_ROOT, 'tests.py')

OAUTH = False
CONSUMER_KEY = 'oauth-consumer'
KEY_CERT_FILE = '/home/bspeakmon/src/atlassian-oauth-examples/rsa.pem'
KEY_CERT_DATA = None
try:
    with open(KEY_CERT_FILE, 'r') as cert:
        KEY_CERT_DATA = cert.read()
    OAUTH = True
except:
    pass


def rndstr():
    return ''.join(random.sample(string.ascii_letters, 6))


def rndpassword():
    # generates a password of lengh 14
    s = ''.join(random.sample(string.ascii_uppercase, 5)) +\
        ''.join(random.sample(string.ascii_lowercase, 5)) +\
        ''.join(random.sample(string.digits, 2)) +\
        ''.join(random.sample('~`!@#$%^&*()_+-=[]\\{}|;\':<>?,./', 2))
    return ''.join(random.sample(s, len(s)))


class Singleton(type):

    def __init__(cls, name, bases, dict):
        super(Singleton, cls).__init__(name, bases, dict)
        cls.instance = None

    def __call__(cls, *args, **kw):
        if cls.instance is None:
            cls.instance = super(Singleton, cls).__call__(*args, **kw)
        return cls.instance


class JiraTestManager(object):

    """
    Used to instantiate and populate the JIRA instance with data used by the unit tests.
    """
    # __metaclass__ = Singleton

    # __instance = None
    #
    # Singleton implementation
    # def __new__(cls, *args, **kwargs):
    #     if not cls.__instance:
    #         cls.__instance = super(JiraTestManager, cls).__new__(
    #                             cls, *args, **kwargs)
    #     return cls.__instance

    #  Implementing some kind of Singleton, to prevent test initialization
    # http://stackoverflow.com/questions/31875/is-there-a-simple-elegant-way-to-define-singletons-in-python/33201#33201
    __shared_state = {}

    def __init__(self):
        self.__dict__ = self.__shared_state

        if not self.__dict__:
            self.initialized = 0

            try:

                if 'CI_JIRA_URL' in os.environ:
                    self.CI_JIRA_URL = os.environ['CI_JIRA_URL']
                    self.max_retries = 5
                else:
                    self.CI_JIRA_URL = "http://localhost:2990"
                    self.max_retries = 1

                if 'CI_JIRA_ADMIN' in os.environ:
                    self.CI_JIRA_ADMIN = os.environ['CI_JIRA_ADMIN']
                else:
                    self.CI_JIRA_ADMIN = None

                if 'CI_JIRA_ADMIN_PASSWORD' in os.environ:
                    self.CI_JIRA_ADMIN_PASSWORD = os.environ[
                        'CI_JIRA_ADMIN_PASSWORD']
                else:
                    self.CI_JIRA_ADMIN_PASSWORD = None

                if 'CI_JIRA_USER' in os.environ:
                    self.CI_JIRA_USER = os.environ['CI_JIRA_USER']
                else:
                    self.CI_JIRA_USER = None

                if 'CI_JIRA_USER_PASSWORD' in os.environ:
                    self.CI_JIRA_USER_PASSWORD = os.environ[
                        'CI_JIRA_USER_PASSWORD']
                else:
                    self.CI_JIRA_USER_PASSWORD = None

                if OAUTH:
                    self.jira_admin = JIRA(oauth={
                        'access_token': 'hTxcwsbUQiFuFALf7KZHDaeAJIo3tLUK',
                        'access_token_secret': 'aNCLQFP3ORNU6WY7HQISbqbhf0UudDAf',
                        'consumer_key': CONSUMER_KEY,
                        'key_cert': KEY_CERT_DATA,
                    })
                else:
                    if self.CI_JIRA_ADMIN:
                        self.jira_admin = JIRA(self.CI_JIRA_URL, basic_auth=(self.CI_JIRA_ADMIN,
                                                                             self.CI_JIRA_ADMIN_PASSWORD),
                                               logging=False, validate=True, max_retries=self.max_retries)
                    else:
                        self.jira_admin = JIRA(self.CI_JIRA_URL, validate=True,
                                               logging=False, max_retries=self.max_retries)
                if self.jira_admin.current_user() != self.CI_JIRA_ADMIN:
                    # self.jira_admin.
                    self.initialized = 1
                    sys.exit(3)

                if OAUTH:
                    self.jira_sysadmin = JIRA(oauth={
                        'access_token': '4ul1ETSFo7ybbIxAxzyRal39cTrwEGFv',
                        'access_token_secret':
                            'K83jBZnjnuVRcfjBflrKyThJa0KSjSs2',
                        'consumer_key': CONSUMER_KEY,
                        'key_cert': KEY_CERT_DATA,
                    }, logging=False, max_retries=self.max_retries)
                else:
                    if self.CI_JIRA_ADMIN:
                        self.jira_sysadmin = JIRA(self.CI_JIRA_URL,
                                                  basic_auth=(self.CI_JIRA_ADMIN,
                                                              self.CI_JIRA_ADMIN_PASSWORD),
                                                  logging=False, validate=True, max_retries=self.max_retries)
                    else:
                        self.jira_sysadmin = JIRA(self.CI_JIRA_URL,
                                                  logging=False, max_retries=self.max_retries)

                if OAUTH:
                    self.jira_normal = JIRA(oauth={
                        'access_token': 'ZVDgYDyIQqJY8IFlQ446jZaURIz5ECiB',
                        'access_token_secret':
                            '5WbLBybPDg1lqqyFjyXSCsCtAWTwz1eD',
                        'consumer_key': CONSUMER_KEY,
                        'key_cert': KEY_CERT_DATA,
                    })
                else:
                    if self.CI_JIRA_ADMIN:
                        self.jira_normal = JIRA(self.CI_JIRA_URL,
                                                basic_auth=(self.CI_JIRA_USER,
                                                            self.CI_JIRA_USER_PASSWORD),
                                                validate=True, logging=False, max_retries=self.max_retries)
                    else:
                        self.jira_normal = JIRA(self.CI_JIRA_URL,
                                                validate=True, logging=False, max_retries=self.max_retries)

                # now we need some data to start with for the tests

                # jira project key is max 10 chars, no letter.
                # [0] always "Z"
                # [1-6] username running the tests (hope we will not collide)
                # [7-8] python version A=0, B=1,..
                # [9] A,B -- we may need more than one project

                prefix = 'Z' + (re.sub("[^A-Z]", "",
                                       getpass.getuser().upper()))[0:6] + \
                         chr(ord('A') + sys.version_info[0]) + \
                         chr(ord('A') + sys.version_info[1])

                self.project_a = prefix + 'A'  # old XSS
                self.project_a_name = "Test user=%s python=%s.%s A" \
                                      % (getpass.getuser(), sys.version_info[0],
                                         sys.version_info[1])
                self.project_b_name = "Test user=%s python=%s.%s B" \
                                      % (getpass.getuser(), sys.version_info[0],
                                         sys.version_info[1])
                self.project_b = prefix + 'B'  # old BULK

                # TODO: fin a way to prevent SecurityTokenMissing for On Demand
                # https://jira.atlassian.com/browse/JRA-39153
                try:
                    self.jira_admin.project(self.project_a)
                except Exception as e:
                    logging.warning(e)
                    pass
                else:
                    self.jira_admin.delete_project(self.project_a)

                try:
                    self.jira_admin.project(self.project_b)
                except Exception as e:
                    logging.warning(e)
                    pass
                else:
                    self.jira_admin.delete_project(self.project_b)

                # try:
                self.jira_admin.create_project(self.project_a,
                                               self.project_a_name)
                # except Exception as e:
                #    logging.warning("Got %s" % e)
                # try:
                # assert self.jira_admin.create_project(self.project_b,
                # self.project_b_name) is  True, "Failed to create %s" %
                # self.project_b
                self.jira_admin.create_project(self.project_b,
                                               self.project_b_name)
                # except Exception as e:
                #    logging.warning("Got %s" % e)

                self.project_b_issue1_obj = self.jira_admin.create_issue(project=self.project_b,
                                                                         summary='issue 1 from %s'
                                                                         % self.project_b,
                                                                         issuetype={'name': 'Bug'})
                self.project_b_issue1 = self.project_b_issue1_obj.key

                self.project_b_issue2_obj = self.jira_admin.create_issue(project=self.project_b,
                                                                         summary='issue 2 from %s'
                                                                         % self.project_b,
                                                                         issuetype={'name': 'Bug'})
                self.project_b_issue2 = self.project_b_issue2_obj.key

                self.project_b_issue3_obj = self.jira_admin.create_issue(project=self.project_b,
                                                                         summary='issue 3 from %s'
                                                                         % self.project_b,
                                                                         issuetype={'name': 'Bug'})
                self.project_b_issue3 = self.project_b_issue3_obj.key

            except Exception as e:
                # exc_type, exc_value, exc_traceback = sys.exc_info()
                formatted_lines = traceback.format_exc().splitlines()
                msg = "Basic test setup failed: %s\n\t%s" % (
                    e, "\n\t".join(formatted_lines))
                logging.fatal(msg)
                self.initialized = 1
                py.test.exit("FATAL")

            self.initialized = 1

        else:
            # already exist but we need to be sure it was initialized
            counter = 0
            while not self.initialized:
                sleep(1)
                counter += 1
                if counter > 60:
                    logging.fatal("Something is clearly not right with\
                            initialization, killing the tests to prevent a\
                            deadlock.")
                    sys.exit(3)


def find_by_key(seq, key):
    for seq_item in seq:
        if seq_item['key'] == key:
            return seq_item


def find_by_key_value(seq, key):
    for seq_item in seq:
        if seq_item.key == key:
            return seq_item


def find_by_id(seq, id):
    for seq_item in seq:
        if seq_item.id == id:
            return seq_item


def find_by_name(seq, name):
    for seq_item in seq:
        if seq_item['name'] == name:
            return seq_item


class UniversalResourceTests(unittest.TestCase):

    def setUp(self):
        self.jira = JiraTestManager().jira_admin
        self.test_manager = JiraTestManager()

    def test_universal_find_existing_resource(self):
        resource = self.jira.find('issue/{0}',
                                  self.test_manager.project_b_issue1)
        issue = self.jira.issue(self.test_manager.project_b_issue1)
        self.assertEqual(resource.self, issue.self)
        self.assertEqual(resource.key, issue.key)

    def test_find_invalid_resource_raises_exception(self):
        with self.assertRaises(JIRAError) as cm:
            self.jira.find('woopsydoodle/{0}', '666')

        ex = cm.exception
        # py26,27,34 gets 404 but on py33 gets 400
        assert ex.status_code in [400, 404]
        self.assertIsNotNone(ex.text)
        self.assertEqual(ex.url,
                         'https://pycontribs.atlassian.net/rest/api/2/woopsydoodle/666')


class ResourceTests(unittest.TestCase):

    def setUp(self):
        pass

    def test_cls_for_resource(self):
        self.assertEqual(cls_for_resource('https://jira.atlassian.com/rest/\
                api/2/issue/JRA-1330'), Issue)
        self.assertEqual(cls_for_resource('http://localhost:2990/jira/rest/\
                api/2/project/BULK'), Project)
        self.assertEqual(cls_for_resource('http://imaginary-jira.com/rest/\
                api/2/project/IMG/role/10002'), Role)
        self.assertEqual(cls_for_resource('http://customized-jira.com/rest/\
                plugin-resource/4.5/json/getMyObject'), Resource)


class ApplicationPropertiesTests(unittest.TestCase):

    def setUp(self):
        self.jira = JiraTestManager().jira_admin

    def test_application_properties(self):
        props = self.jira.application_properties()
        self.assertEqual(len(props), 30)

    def test_application_property(self):
        clone_prefix = self.jira.application_properties(
            key='jira.lf.text.headingcolour')
        self.assertEqual(clone_prefix['value'], '#292929')

    @unittest.skip("may fail to to running test concurrentlym")
    def test_set_application_property(self):
        prop = 'jira.lf.favicon.hires.url'
        self.jira.set_application_property(prop, '/Tjira-favicon-hires.png')
        self.assertEqual(self.jira.application_properties(key=prop)['value'],
                         '/Tjira-favicon-hires.png')
        self.jira.set_application_property(prop, '/jira-favicon-hires.png')
        self.assertEqual(self.jira.application_properties(key=prop)['value'],
                         '/jira-favicon-hires.png')

    def test_setting_bad_property_raises(self):
        prop = 'random.nonexistent.property'
        self.assertRaises(JIRAError, self.jira.set_application_property, prop,
                          '666')


class AttachmentTests(unittest.TestCase):

    def setUp(self):
        self.test_manager = JiraTestManager()
        self.jira = JiraTestManager().jira_admin
        self.project_b = self.test_manager.project_b
        self.issue_1 = self.test_manager.project_b_issue1
        self.attachment = None

    def test_0_attachment_meta(self):
        meta = self.jira.attachment_meta()
        self.assertTrue(meta['enabled'])
        self.assertEqual(meta['uploadLimit'], 10485760)

    def test_1_add_remove_attachment(self):
        issue = self.jira.issue(self.issue_1)
        self.attachment = self.jira.add_attachment(issue, open(TEST_ATTACH_PATH, 'rb'),
                                                   "new test attachment")
        new_attachment = self.jira.attachment(self.attachment.id)
        msg = "attachment %s of issue %s" % (new_attachment.__dict__, issue)
        self.assertEqual(
            new_attachment.filename, 'new test attachment', msg=msg)
        self.assertEqual(
            new_attachment.size, os.path.getsize(TEST_ATTACH_PATH), msg=msg)
        assert self.attachment.delete() is None


class ComponentTests(unittest.TestCase):

    def setUp(self):
        self.test_manager = JiraTestManager()
        self.jira = JiraTestManager().jira_admin
        self.project_b = self.test_manager.project_b
        self.issue_1 = self.test_manager.project_b_issue1
        self.issue_2 = self.test_manager.project_b_issue2

    @unittest.skip("broken")
    def test_1_component(self):
        component = self.jira.component('10001')
        self.assertEqual(component.name, 'Test Suites')

    def test_2_create_component(self):
        proj = self.jira.project(self.project_b)
        name = "project-%s-component-%s" % (proj, rndstr())
        component = self.jira.create_component(name,
                                               proj, description='test!!', assigneeType='COMPONENT_LEAD',
                                               isAssigneeTypeValid=False)
        self.assertEqual(component.name, name)
        self.assertEqual(component.description, 'test!!')
        self.assertEqual(component.assigneeType, 'COMPONENT_LEAD')
        self.assertFalse(component.isAssigneeTypeValid)
        component.delete()

    # COmponents field can't be modified from issue.update
    #    def test_component_count_related_issues(self):
    #        component = self.jira.create_component('PROJECT_B_TEST',self.project_b, description='test!!',
    #                                               assigneeType='COMPONENT_LEAD', isAssigneeTypeValid=False)
    #        issue1 = self.jira.issue(self.issue_1)
    #        issue2 = self.jira.issue(self.issue_2)
    #        (issue1.update ({'components': ['PROJECT_B_TEST']}))
    #        (issue2.update (components = ['PROJECT_B_TEST']))
    #        issue_count = self.jira.component_count_related_issues(component.id)
    #        self.assertEqual(issue_count, 2)
    #        component.delete()

    def test_3_update(self):
        try:
            components = self.jira.project_components(self.project_b)
            for component in components:
                if component.name == 'To be updated':
                    component.delete()
                    break
        except Exception as e:
            # We ignore errors as this code intends only to prepare for
            # component creation
            pass

        name = 'component-' + rndstr()

        component = self.jira.create_component(name,
                                               self.project_b, description='stand by!',
                                               leadUserName='ci-admin')
        name = 'renamed-' + name
        component.update(name=name, description='It is done.',
                         leadUserName='ci-admin')
        self.assertEqual(component.name, name)
        self.assertEqual(component.description, 'It is done.')
        self.assertEqual(component.lead.name, 'ci-admin')
        component.delete()

    def test_4_delete(self):
        component = self.jira.create_component('To be deleted',
                                               self.project_b, description='not long for this world')
        myid = component.id
        component.delete()
        self.assertRaises(JIRAError, self.jira.component, myid)


class CustomFieldOptionTests(unittest.TestCase):

    def setUp(self):
        self.jira = JiraTestManager().jira_admin

    def test_custom_field_option(self):
        option = self.jira.custom_field_option('10001')
        self.assertEqual(option.value, 'To Do')


class DashboardTests(unittest.TestCase):

    def setUp(self):
        self.jira = JiraTestManager().jira_admin

    def test_dashboards(self):
        dashboards = self.jira.dashboards()
        self.assertEqual(len(dashboards), 3)

    def test_dashboards_filter(self):
        dashboards = self.jira.dashboards(filter='my')
        self.assertEqual(len(dashboards), 2)
        self.assertEqual(dashboards[0].id, '10101')

    def test_dashboards_startat(self):
        dashboards = self.jira.dashboards(startAt=1, maxResults=1)
        self.assertEqual(len(dashboards), 1)

    def test_dashboards_maxresults(self):
        dashboards = self.jira.dashboards(maxResults=1)
        self.assertEqual(len(dashboards), 1)

    def test_dashboard(self):
        dashboard = self.jira.dashboard('10101')
        self.assertEqual(dashboard.id, '10101')
        self.assertEqual(dashboard.name, 'Another test dashboard')


class FieldsTests(unittest.TestCase):

    def setUp(self):
        self.jira = JiraTestManager().jira_admin

    def test_fields(self):
        fields = self.jira.fields()
        self.assertGreater(len(fields), 10)


class FilterTests(unittest.TestCase):

    def setUp(self):
        self.test_manager = JiraTestManager()
        self.jira = JiraTestManager().jira_admin
        self.project_b = self.test_manager.project_b
        self.issue_1 = self.test_manager.project_b_issue1
        self.issue_2 = self.test_manager.project_b_issue2

    def test_filter(self):
        jql = "project = %s and component is not empty" % self.project_b
        name = 'same filter ' + rndstr()
        myfilter = self.jira.create_filter(name=name,
                                           description="just some new test filter", jql=jql,
                                           favourite=False)
        self.assertEqual(myfilter.name, name)
        self.assertEqual(myfilter.owner.name, 'ci-admin')
        myfilter.delete()

    def test_favourite_filters(self):
        # filters = self.jira.favourite_filters()
        jql = "project = %s and component is not empty" % self.project_b
        name = "filter-to-fav-" + rndstr()
        myfilter = self.jira.create_filter(name=name,
                                           description="just some new test filter", jql=jql,
                                           favourite=True)
        new_filters = self.jira.favourite_filters()

        assert name in [f.name for f in new_filters]
        myfilter.delete()


class GroupsTest(unittest.TestCase):

    def setUp(self):
        self.jira = JiraTestManager().jira_admin

    def test_groups(self):
        groups = self.jira.groups()
        self.assertGreaterEqual(groups['total'], 0)

    def test_groups_for_users(self):
        groups = self.jira.groups('users')
        self.assertIsNotNone(find_by_name(groups['groups'], 'users'))

    def test_groups_with_exclude(self):
        groups = self.jira.groups('users')
        new_groups = self.jira.groups('users', exclude='users')
        self.assertEqual(groups['total'] - 1, new_groups['total'])

    def test_groups_for_jira(self):
        groups = self.jira.groups('jira')
        self.assertIsNotNone(find_by_name(groups['groups'], 'jira-users'))


class IssueTests(unittest.TestCase):

    def setUp(self):
        self.test_manager = JiraTestManager()
        self.jira = JiraTestManager().jira_admin
        self.jira_normal = self.test_manager.jira_normal
        self.project_b = self.test_manager.project_b
        self.project_a = self.test_manager.project_a
        self.issue_1 = self.test_manager.project_b_issue1
        self.issue_2 = self.test_manager.project_b_issue2
        self.issue_3 = self.test_manager.project_b_issue3

    def test_issue(self):
        issue = self.jira.issue(self.issue_1)
        self.assertEqual(issue.key, self.issue_1)
        self.assertEqual(issue.fields.summary,
                         'issue 1 from %s' % self.project_b)

    @unittest.skip("disabled as it seems to be ignored by jira, returning all")
    def test_issue_field_limiting(self):
        issue = self.jira.issue(self.issue_2, fields='summary,comment')
        self.assertEqual(issue.fields.summary,
                         'issue 2 from %s' % self.project_b)
        comment1 = self.jira.add_comment(issue, 'First comment')
        comment2 = self.jira.add_comment(issue, 'Second comment')
        comment3 = self.jira.add_comment(issue, 'Third comment')
        self.jira.issue(self.issue_2, fields='summary,comment')
        logging.warning(issue.raw['fields'])
        self.assertFalse(hasattr(issue.fields, 'reporter'))
        self.assertFalse(hasattr(issue.fields, 'progress'))
        comment1.delete()
        comment2.delete()
        comment3.delete()

    def test_issue_expandos(self):
        issue = self.jira.issue(self.issue_1, expand='editmeta,schema')
        self.assertTrue(hasattr(issue, 'editmeta'))
        self.assertTrue(hasattr(issue, 'schema'))
        # testing for changelog is not reliable because it may exist or not based on test order
        #self.assertFalse(hasattr(issue, 'changelog'))

    def test_create_issue_with_fieldargs(self):
        issue = self.jira.create_issue(project=self.project_b,
                                       summary='Test issue created', description='blahery',
                                       issuetype={'name': 'Bug'}, customfield_10022='XSS')
        self.assertEqual(issue.fields.summary, 'Test issue created')
        self.assertEqual(issue.fields.description, 'blahery')
        self.assertEqual(issue.fields.issuetype.name, 'Bug')
        self.assertEqual(issue.fields.project.key, self.project_b)
        self.assertEqual(issue.fields.customfield_10022, 'XSS')
        issue.delete()

    def test_create_issue_with_fielddict(self):
        fields = {
            'project': {
                'key': self.project_b
            },
            'summary': 'Issue created from field dict',
            'description': "Some new issue for test",
            'issuetype': {
                'name': 'Bug'
            },
            'customfield_10022': 'XSS',
            'priority': {
                'name': 'Major'
            }
        }
        issue = self.jira.create_issue(fields=fields)
        self.assertEqual(issue.fields.summary,
                         'Issue created from field dict')
        self.assertEqual(issue.fields.description, "Some new issue for test")
        self.assertEqual(issue.fields.issuetype.name, 'Bug')
        self.assertEqual(issue.fields.project.key, self.project_b)
        self.assertEqual(issue.fields.customfield_10022, 'XSS')
        self.assertEqual(issue.fields.priority.name, 'Major')
        issue.delete()

    def test_create_issue_without_prefetch(self):
        issue = self.jira.create_issue(prefetch=False,
                                       project=self.project_b,
                                       summary='Test issue created',
                                       description='blahery', issuetype={'name': 'Bug'},
                                       customfield_10022='XSS')

        assert hasattr(issue, 'self')
        assert hasattr(issue, 'raw')
        assert 'fields' not in issue.raw
        issue.delete()

    def test_update_with_fieldargs(self):
        issue = self.jira.create_issue(project=self.project_b,
                                       summary='Test issue for updating',
                                       description='Will be updated shortly',
                                       issuetype={'name': 'Bug'},
                                       customfield_10022='XSS')
        issue.update(summary='Updated summary', description='Now updated',
                     issuetype={'name': 'Improvement'})
        self.assertEqual(issue.fields.summary, 'Updated summary')
        self.assertEqual(issue.fields.description, 'Now updated')
        self.assertEqual(issue.fields.issuetype.name, 'Improvement')
        self.assertEqual(issue.fields.customfield_10022, 'XSS')
        self.assertEqual(issue.fields.project.key, self.project_b)
        issue.delete()

    def test_update_with_fielddict(self):
        issue = self.jira.create_issue(project=self.project_b,
                                       summary='Test issue for updating', description='Will be updated shortly',
                                       issuetype={'name': 'Bug'},
                                       customfield_10022='XSS')
        fields = {
            'summary': 'Issue is updated',
            'description': "it sure is",
            'issuetype': {
                'name': 'Improvement'
            },
            'customfield_10022': 'DOC',
            'priority': {
                'name': 'Major'
            }
        }
        issue.update(fields=fields)
        self.assertEqual(issue.fields.summary, 'Issue is updated')
        self.assertEqual(issue.fields.description, 'it sure is')
        self.assertEqual(issue.fields.issuetype.name, 'Improvement')
        self.assertEqual(issue.fields.customfield_10022, 'DOC')
        self.assertEqual(issue.fields.priority.name, 'Major')
        issue.delete()

    def test_delete(self):
        issue = self.jira.create_issue(project=self.project_b,
                                       summary='Test issue created',
                                       description='Not long for this world',
                                       issuetype={'name': 'Bug'},
                                       customfield_10022='XSS')
        key = issue.key
        issue.delete()
        self.assertRaises(JIRAError, self.jira.issue, key)

    def test_createmeta(self):
        meta = self.jira.createmeta()
        ztravisdeb_proj = find_by_key(meta['projects'], self.project_b)
        self.assertEqual(len(ztravisdeb_proj['issuetypes']), 8)

    def test_createmeta_filter_by_projectkey_and_name(self):
        meta = self.jira.createmeta(projectKeys=self.project_b,
                                    issuetypeNames='Bug')
        self.assertEqual(len(meta['projects']), 1)
        self.assertEqual(len(meta['projects'][0]['issuetypes']), 1)

    def test_createmeta_filter_by_projectkeys_and_name(self):
        meta = self.jira.createmeta(projectKeys=(self.project_a,
                                                 self.project_b), issuetypeNames='Improvement')
        self.assertEqual(len(meta['projects']), 2)
        for project in meta['projects']:
            self.assertEqual(len(project['issuetypes']), 1)

    def test_createmeta_filter_by_id(self):
        projects = self.jira.projects()
        proja = find_by_key_value(projects, self.project_a)
        projb = find_by_key_value(projects, self.project_b)
        meta = self.jira.createmeta(projectIds=(proja.id, projb.id),
                                    issuetypeIds=('3', '4', '5'))
        self.assertEqual(len(meta['projects']), 2)
        for project in meta['projects']:
            self.assertEqual(len(project['issuetypes']), 3)

    def test_createmeta_expando(self):
        # limit to SCR project so the call returns promptly
        meta = self.jira.createmeta(projectKeys=self.project_b,
                                    expand='projects.issuetypes.fields')
        self.assertTrue('fields' in meta['projects'][0]['issuetypes'][0])

    def test_assign_issue(self):
        self.assertIsNone(self.jira.assign_issue(self.issue_1, 'ci-admin'))
        self.assertEqual(self.jira.issue(self.issue_1).fields.assignee.name,
                         'ci-admin')

    def test_assign_issue_with_issue_obj(self):
        issue = self.jira.issue(self.issue_1)
        self.assertIsNone(self.jira.assign_issue(issue, 'ci-admin'))
        self.assertEqual(self.jira.issue(self.issue_1).fields.assignee.name,
                         'ci-admin')

    def test_assign_to_bad_issue_raises(self):
        self.assertRaises(JIRAError, self.jira.assign_issue, 'NOPE-1',
                          'notauser')

    def test_comments(self):
        for issue in [self.issue_1, self.jira.issue(self.issue_2)]:
            self.jira.issue(issue)
            comment1 = self.jira.add_comment(issue, 'First comment')
            comment2 = self.jira.add_comment(issue, 'Second comment')
            comments = self.jira.comments(issue)
            assert comments[0].body == 'First comment'
            assert comments[1].body == 'Second comment'
            comment1.delete()
            comment2.delete()
            comments = self.jira.comments(issue)
            assert len(comments) == 0

    def test_add_comment(self):
        comment = self.jira.add_comment(self.issue_3, 'a test comment!',
                                        visibility={'type': 'role', 'value': 'Administrators'})
        self.assertEqual(comment.body, 'a test comment!')
        self.assertEqual(comment.visibility.type, 'role')
        self.assertEqual(comment.visibility.value, 'Administrators')
        comment.delete()

    def test_add_comment_with_issue_obj(self):
        issue = self.jira.issue(self.issue_3)
        comment = self.jira.add_comment(issue, 'a new test comment!',
                                        visibility={'type': 'role', 'value': 'Administrators'})
        self.assertEqual(comment.body, 'a new test comment!')
        self.assertEqual(comment.visibility.type, 'role')
        self.assertEqual(comment.visibility.value, 'Administrators')
        comment.delete()

    def test_update_comment(self):
        comment = self.jira.add_comment(self.issue_3, 'updating soon!')
        comment.update(body='updated!')
        self.assertEqual(comment.body, 'updated!')
        # self.assertEqual(comment.visibility.type, 'role')
        # self.assertEqual(comment.visibility.value, 'Administrators')
        comment.delete()

    def test_editmeta(self):
        meta = self.jira.editmeta(self.issue_1)
        self.assertEqual(len(meta['fields']), 18)
        self.assertTrue('customfield_10007' in meta['fields'])
        self.assertTrue('customfield_10022' in meta['fields'])

    def test_editmeta_with_issue_obj(self):
        issue = self.jira.issue(self.issue_2)
        meta = self.jira.editmeta(issue)
        self.assertEqual(len(meta['fields']), 18)
        self.assertTrue('customfield_10022' in meta['fields'])
        self.assertTrue('customfield_10007' in meta['fields'])

    # Nothing from remote link works
    #    def test_remote_links(self):
    #        self.jira.add_remote_link ('ZTRAVISDEB-3', globalId='python-test:story.of.horse.riding',
    #        links = self.jira.remote_links('QA-44')
    #        self.assertEqual(len(links), 1)
    #        links = self.jira.remote_links('BULK-1')
    #        self.assertEqual(len(links), 0)
    #
    #    @unittest.skip("temporary disabled")
    #    def test_remote_links_with_issue_obj(self):
    #        issue = self.jira.issue('QA-44')
    #        links = self.jira.remote_links(issue)
    #        self.assertEqual(len(links), 1)
    #        issue = self.jira.issue('BULK-1')
    #        links = self.jira.remote_links(issue)
    #        self.assertEqual(len(links), 0)
    #
    #    @unittest.skip("temporary disabled")
    #    def test_remote_link(self):
    #        link = self.jira.remote_link('QA-44', '10000')
    #        self.assertEqual(link.id, 10000)
    #        self.assertTrue(hasattr(link, 'globalId'))
    #        self.assertTrue(hasattr(link, 'relationship'))
    #
    #    @unittest.skip("temporary disabled")
    #    def test_remote_link_with_issue_obj(self):
    #        issue = self.jira.issue('QA-44')
    #        link = self.jira.remote_link(issue, '10000')
    #        self.assertEqual(link.id, 10000)
    #        self.assertTrue(hasattr(link, 'globalId'))
    #        self.assertTrue(hasattr(link, 'relationship'))
    #
    #    @unittest.skip("temporary disabled")
    #    def test_add_remote_link(self):
    #        link = self.jira.add_remote_link('BULK-3', globalId='python-test:story.of.horse.riding',
    #                                         object={'url': 'http://google.com', 'title': 'googlicious!'},
    #                                         application={'name': 'far too silly', 'type': 'sketch'}, relationship='mousebending')
    # creation response doesn't include full remote link info, so we fetch it again using the new internal ID
    #        link = self.jira.remote_link('BULK-3', link.id)
    #        self.assertEqual(link.application.name, 'far too silly')
    #        self.assertEqual(link.application.type, 'sketch')
    #        self.assertEqual(link.object.url, 'http://google.com')
    #        self.assertEqual(link.object.title, 'googlicious!')
    #        self.assertEqual(link.relationship, 'mousebending')
    #        self.assertEqual(link.globalId, 'python-test:story.of.horse.riding')
    #
    #    @unittest.skip("temporary disabled")
    #    def test_add_remote_link_with_issue_obj(self):
    #        issue = self.jira.issue('BULK-3')
    #        link = self.jira.add_remote_link(issue, globalId='python-test:story.of.horse.riding',
    #                                         object={'url': 'http://google.com', 'title': 'googlicious!'},
    #                                         application={'name': 'far too silly', 'type': 'sketch'}, relationship='mousebending')
    # creation response doesn't include full remote link info, so we fetch it again using the new internal ID
    #        link = self.jira.remote_link(issue, link.id)
    #        self.assertEqual(link.application.name, 'far too silly')
    #        self.assertEqual(link.application.type, 'sketch')
    #        self.assertEqual(link.object.url, 'http://google.com')
    #        self.assertEqual(link.object.title, 'googlicious!')
    #        self.assertEqual(link.relationship, 'mousebending')
    #        self.assertEqual(link.globalId, 'python-test:story.of.horse.riding')
    #
    #    @unittest.skip("temporary disabled")
    #    def test_update_remote_link(self):
    #        link = self.jira.add_remote_link('BULK-3', globalId='python-test:story.of.horse.riding',
    #                                         object={'url': 'http://google.com', 'title': 'googlicious!'},
    #                                         application={'name': 'far too silly', 'type': 'sketch'}, relationship='mousebending')
    # creation response doesn't include full remote link info, so we fetch it again using the new internal ID
    #        link = self.jira.remote_link('BULK-3', link.id)
    #        link.update(object={'url': 'http://yahoo.com', 'title': 'yahooery'}, globalId='python-test:updated.id',
    #                    relationship='cheesing')
    #        self.assertEqual(link.globalId, 'python-test:updated.id')
    #        self.assertEqual(link.relationship, 'cheesing')
    #        self.assertEqual(link.object.url, 'http://yahoo.com')
    #        self.assertEqual(link.object.title, 'yahooery')
    #        link.delete()
    #
    #    @unittest.skip("temporary disabled")
    #    def test_delete_remove_link(self):
    #        link = self.jira.add_remote_link('BULK-3', globalId='python-test:story.of.horse.riding',
    #                                         object={'url': 'http://google.com', 'title': 'googlicious!'},
    #                                         application={'name': 'far too silly', 'type': 'sketch'}, relationship='mousebending')
    #        _id = link.id
    #        link.delete()
    #        self.assertRaises(JIRAError, self.jira.remote_link, 'BULK-3', _id)

    def test_transitions(self):
        transitions = self.jira.transitions(self.issue_2)
        self.assertEqual(len(transitions), 3)

    def test_transitions_with_issue_obj(self):
        issue = self.jira.issue(self.issue_2)
        transitions = self.jira.transitions(issue)
        self.assertEqual(len(transitions), 3)

    def test_transition(self):
        transition = self.jira.transitions(self.issue_2, '5')
        self.assertEqual(transition[0]['name'], 'Resolve Issue')

    def test_transition_expand(self):
        transition = self.jira.transitions(self.issue_2, '5',
                                           expand='transitions.fields')
        self.assertTrue('fields' in transition[0])

    def test_transition_issue_with_fieldargs(self):
        issue = self.jira.create_issue(project=self.project_b,
                                       summary='Test issue for transition created',
                                       description='blahery', issuetype={'name': 'Bug'},
                                       customfield_10022='XSS')
        self.jira.transition_issue(issue.key, '2',
                                   assignee={'name': 'ci-admin'})
        issue = self.jira.issue(issue.key)
        self.assertEqual(issue.fields.assignee.name, 'ci-admin')
        self.assertEqual(issue.fields.status.id, '6')  # issue 'Closed'

    def test_transition_issue_obj_with_fieldargs(self):
        issue = self.jira.create_issue(project=self.project_b,
                                       summary='Test issue for transition created',
                                       description='blahery',
                                       issuetype={'name': 'Bug'},
                                       customfield_10022='XSS')
        self.jira.transition_issue(issue, '2', assignee={'name': 'ci-admin'})
        issue = self.jira.issue(issue.key)
        self.assertEqual(issue.fields.assignee.name, 'ci-admin')
        self.assertEqual(issue.fields.status.id, '6')

    def test_transition_issue_with_fielddict(self):
        issue = self.jira.create_issue(project=self.project_b,
                                       summary='Test issue for transition created',
                                       description='blahery',
                                       issuetype={'name': 'Bug'},
                                       customfield_10022='XSS')
        fields = {
            'assignee': {
                'name': 'ci-admin'
            }
        }
        self.jira.transition_issue(issue.key, '5', fields=fields)
        issue = self.jira.issue(issue.key)
        self.assertEqual(issue.fields.assignee.name, 'ci-admin')
        self.assertEqual(issue.fields.status.id, '5')

    def test_votes(self):
        self.jira_normal.remove_vote(self.issue_1)
        # not checking the result on this
        votes = self.jira.votes(self.issue_1)
        self.assertEqual(votes.votes, 0)

        self.jira_normal.add_vote(self.issue_1)
        new_votes = self.jira.votes(self.issue_1)
        assert votes.votes + 1 == new_votes.votes

        self.jira_normal.remove_vote(self.issue_1)
        new_votes = self.jira.votes(self.issue_1)
        assert votes.votes == new_votes.votes

    def test_votes_with_issue_obj(self):
        issue = self.jira_normal.issue(self.issue_1)
        self.jira_normal.remove_vote(issue)
        # not checking the result on this
        votes = self.jira.votes(issue)
        self.assertEqual(votes.votes, 0)

        self.jira_normal.add_vote(issue)
        new_votes = self.jira.votes(issue)
        assert votes.votes + 1 == new_votes.votes

        self.jira_normal.remove_vote(issue)
        new_votes = self.jira.votes(issue)
        assert votes.votes == new_votes.votes

    def test_watchers(self):
        watchers = self.jira.watchers(self.issue_1)
        self.assertEqual(watchers.watchCount, 1)

    def test_watchers_with_issue_obj(self):
        issue = self.jira.issue(self.issue_1)
        watchers = self.jira.watchers(issue)
        self.assertEqual(watchers.watchCount, 1)

    def test_add_watcher(self):
        init_watchers = self.jira.watchers(self.issue_1).watchCount
        self.jira.add_watcher(self.issue_1, 'ci-user')
        self.assertEqual(self.jira.watchers(self.issue_1).watchCount,
                         init_watchers + 1)
        self.jira.remove_watcher(self.issue_1, 'ci-user')

    def test_remove_watcher(self):
        self.jira.add_watcher(self.issue_1, 'ci-user')
        init_watchers = self.jira.watchers(self.issue_1).watchCount
        self.jira.remove_watcher(self.issue_1, 'ci-user')
        self.assertEqual(self.jira.watchers(self.issue_1).watchCount,
                         init_watchers - 1)

    def test_add_watcher_with_issue_obj(self):
        issue = self.jira.issue(self.issue_1)
        init_watchers = self.jira.watchers(issue).watchCount
        self.jira.add_watcher(issue, 'ci-user')
        self.assertEqual(self.jira.watchers(issue).watchCount,
                         init_watchers + 1)
        self.jira.remove_watcher(issue, 'ci-user')

    def test_remove_watcher_with_issue_obj(self):
        issue = self.jira.issue(self.issue_1)
        self.jira.add_watcher(issue, 'ci-user')
        init_watchers = self.jira.watchers(issue).watchCount
        self.jira.remove_watcher(issue, 'ci-admin')
        self.assertEqual(self.jira.watchers(issue).watchCount,
                         init_watchers - 1)

    def test_agile(self):
        uniq = rndstr()
        board_name = 'board-' + uniq
        sprint_name = 'sprint-' + uniq

        b = self.jira.create_board(board_name, self.project_a)
        assert isinstance(b.id, integer_types)

        s = self.jira.create_sprint(sprint_name, b.id)
        assert isinstance(s.id, integer_types)
        assert s.name == sprint_name
        assert s.state == 'FUTURE'

        #self.jira.add_issues_to_sprint(s.id, self.issue_1)
        #self.jira.add_issues_to_sprint(s.id, self.issue_2)

        #self.jira.rank(self.issue_2, self.issue_1)

        s.delete()

        b.delete()
        # self.jira.delete_board(b.id)


# add worklog is not working for python2.6
#    def test_worklogs(self):
#        worklog = self.jira.add_worklog(self.issue_1, '2h')
#        worklogs = self.jira.worklogs(self.issue_1)
#        self.assertEqual(len(worklogs), 1)
#        worklog.delete()
#
#    def test_worklogs_with_issue_obj(self):
#        issue = self.jira.issue(self.issue_1)
#        worklog = self.jira.add_worklog(issue, '2h')
#        worklogs = self.jira.worklogs(issue)
#        self.assertEqual(len(worklogs), 1)
#        worklog.delete()
#
#    def test_worklog(self):
#        worklog = self.jira.add_worklog(self.issue_1, '1d 2h')
#        new_worklog = self.jira.worklog(self.issue_1, str(worklog))
#        self.assertEqual(new_worklog.author.name, 'ci-admin')
#        self.assertEqual(new_worklog.timeSpent, '1d 2h')
#        worklog.delete()
#
#    def test_worklog_with_issue_obj(self):
#        issue = self.jira.issue(self.issue_1)
#        worklog = self.jira.add_worklog(issue, '1d 2h')
#        new_worklog = self.jira.worklog(issue, str(worklog))
#        self.assertEqual(new_worklog.author.name, 'ci-admin')
#        self.assertEqual(new_worklog.timeSpent, '1d 2h')
#        worklog.delete()
#
#    def test_add_worklog(self):
#        worklog_count = len(self.jira.worklogs(self.issue_2))
#        worklog = self.jira.add_worklog(self.issue_2, '2h')
#        self.assertIsNotNone(worklog)
#        self.assertEqual(len(self.jira.worklogs(self.issue_2)), worklog_count + 1)
#        worklog.delete()
#
#    def test_add_worklog_with_issue_obj(self):
#        issue = self.jira.issue(self.issue_2)
#        worklog_count = len(self.jira.worklogs(issue))
#        worklog = self.jira.add_worklog(issue, '2h')
#        self.assertIsNotNone(worklog)
#        self.assertEqual(len(self.jira.worklogs(issue)), worklog_count + 1)
#        worklog.delete()
#
#    def test_update_worklog(self):
#        worklog = self.jira.add_worklog(self.issue_3, '3h')
#        worklog.update(comment='Updated!', timeSpent='2h')
#        self.assertEqual(worklog.comment, 'Updated!')
#        self.assertEqual(worklog.timeSpent, '2h')
#        worklog.delete()
#    def test_delete_worklog(self):
#        issue = self.jira.issue('ZTRAVISDEB-2', fields='worklog,timetracking')
#        rem_estimate = issue.fields.timetracking.remainingEstimate
#        worklog = self.jira.add_worklog('ZTRAVISDEB-2', '4h')
#        worklog.delete()
#        issue = self.jira.issue('ZTRAVISDEB-2', fields='worklog,timetracking')
# self.assertEqual(issue.fields.timetracking.remainingEstimate,
# rem_estimate)


class IssueLinkTests(unittest.TestCase):

    def setUp(self):
        self.manager = JiraTestManager()

    @unittest.skip("broken")
    def test_issue_link(self):
        self.link = self.manager.jira_admin.issue_link('10002')
        link = self.link  # Duplicate outward
        self.assertEqual(link.id, '10002')
        self.assertEqual(link.inwardIssue.id, '10018')  # Duplicate inward

    def test_create_issue_link(self):
        self.manager.jira_admin.create_issue_link('Duplicate',
                                                  JiraTestManager().project_b_issue1,
                                                  JiraTestManager().project_b_issue2)

    def test_create_issue_link_with_issue_objs(self):
        inwardissue = self.manager.jira_admin.issue(
            JiraTestManager().project_b_issue1)
        self.assertIsNotNone(inwardissue)
        outwardissue = self.manager.jira_admin.issue(
            JiraTestManager().project_b_issue2)
        self.assertIsNotNone(outwardissue)
        self.manager.jira_admin.create_issue_link('Duplicate',
                                                  inwardissue, outwardissue)

        #@unittest.skip("Creating an issue link doesn't return its ID, so can't easily test delete")
        # def test_delete_issue_link(self):
        #    pass


class IssueLinkTypeTests(unittest.TestCase):

    def setUp(self):
        self.jira = JiraTestManager().jira_admin

    def test_issue_link_types(self):
        link_types = self.jira.issue_link_types()
        self.assertEqual(len(link_types), 4)
        duplicate = find_by_id(link_types, '10001')
        self.assertEqual(duplicate.name, 'Cloners')

    def test_issue_link_type(self):
        link_type = self.jira.issue_link_type('10002')
        self.assertEqual(link_type.id, '10002')
        self.assertEqual(link_type.name, 'Duplicate')


class IssueTypesTests(unittest.TestCase):

    def setUp(self):
        self.jira = JiraTestManager().jira_admin

    def test_issue_types(self):
        types = self.jira.issue_types()
        self.assertEqual(len(types), 8)
        unq_issues = find_by_id(types, '10002')
        self.assertEqual(unq_issues.name, 'Technical task')

    def test_issue_type(self):
        mytype = self.jira.issue_type('4')
        self.assertEqual(mytype.id, '4')
        self.assertEqual(mytype.name, 'Improvement')


class MyPermissionsTests(unittest.TestCase):

    def setUp(self):
        self.test_manager = JiraTestManager()
        self.jira = JiraTestManager().jira_normal
        self.issue_1 = self.test_manager.project_b_issue1

    def test_my_permissions(self):
        perms = self.jira.my_permissions()
        self.assertGreaterEqual(len(perms['permissions']), 40)

    @unittest.skip("broken")
    def test_my_permissions_by_project(self):
        perms = self.jira.my_permissions(projectKey='ZTRAVISDEB')
        self.assertGreaterEqual(len(perms['permissions']), 40)
        perms = self.jira.my_permissions(projectId='10012')
        self.assertGreaterEqual(len(perms['permissions']), 40)

    @unittest.skip("broken")
    def test_my_permissions_by_issue(self):
        perms = self.jira.my_permissions(issueKey='ZTRAVISDEB-7')
        self.assertGreaterEqual(len(perms['permissions']), 40)
        perms = self.jira.my_permissions(issueId='11021')
        self.assertGreaterEqual(len(perms['permissions']), 40)


class PrioritiesTests(unittest.TestCase):

    def setUp(self):
        self.jira = JiraTestManager().jira_admin

    def test_priorities(self):
        priorities = self.jira.priorities()
        self.assertEqual(len(priorities), 5)

    def test_priority(self):
        priority = self.jira.priority('2')
        self.assertEqual(priority.id, '2')
        self.assertEqual(priority.name, 'Critical')


class ProjectTests(unittest.TestCase):

    def setUp(self):
        self.jira = JiraTestManager().jira_admin
        self.project_b = JiraTestManager().project_b

    def test_projects(self):
        projects = self.jira.projects()
        self.assertGreaterEqual(len(projects), 2)

    def test_project(self):
        project = self.jira.project(self.project_b)
        self.assertEqual(project.key, self.project_b)

    # I have no idea what avatars['custom'] is and I get different results every time
    #    def test_project_avatars(self):
    #        avatars = self.jira.project_avatars(self.project_b)
    #        self.assertEqual(len(avatars['custom']), 3)
    #        self.assertEqual(len(avatars['system']), 16)
    #
    #    def test_project_avatars_with_project_obj(self):
    #        project = self.jira.project(self.project_b)
    #        avatars = self.jira.project_avatars(project)
    #        self.assertEqual(len(avatars['custom']), 3)
    #        self.assertEqual(len(avatars['system']), 16)

    #    def test_create_project_avatar(self):
    # Tests the end-to-end project avatar creation process: upload as temporary, confirm after cropping,
    # and selection.
    #        project = self.jira.project(self.project_b)
    #        size = os.path.getsize(TEST_ICON_PATH)
    #        filename = os.path.basename(TEST_ICON_PATH)
    #        with open(TEST_ICON_PATH, "rb") as icon:
    #            props = self.jira.create_temp_project_avatar(project, filename, size, icon.read())
    #        self.assertIn('cropperOffsetX', props)
    #        self.assertIn('cropperOffsetY', props)
    #        self.assertIn('cropperWidth', props)
    #        self.assertTrue(props['needsCropping'])
    #
    #        props['needsCropping'] = False
    #        avatar_props = self.jira.confirm_project_avatar(project, props)
    #        self.assertIn('id', avatar_props)
    #
    #        self.jira.set_project_avatar(self.project_b, avatar_props['id'])
    #
    #    def test_delete_project_avatar(self):
    #        size = os.path.getsize(TEST_ICON_PATH)
    #        filename = os.path.basename(TEST_ICON_PATH)
    #        with open(TEST_ICON_PATH, "rb") as icon:
    #            props = self.jira.create_temp_project_avatar(self.project_b, filename, size, icon.read(), auto_confirm=True)
    #        self.jira.delete_project_avatar(self.project_b, props['id'])
    #
    #    def test_delete_project_avatar_with_project_obj(self):
    #        project = self.jira.project(self.project_b)
    #        size = os.path.getsize(TEST_ICON_PATH)
    #        filename = os.path.basename(TEST_ICON_PATH)
    #        with open(TEST_ICON_PATH, "rb") as icon:
    #            props = self.jira.create_temp_project_avatar(project, filename, size, icon.read(), auto_confirm=True)
    #        self.jira.delete_project_avatar(project, props['id'])

    def test_set_project_avatar(self):
        def find_selected_avatar(avatars):
            for avatar in avatars['system']:
                if avatar['isSelected']:
                    return avatar
            else:
                raise Exception

        self.jira.set_project_avatar(self.project_b, '10001')
        avatars = self.jira.project_avatars(self.project_b)
        self.assertEqual(find_selected_avatar(avatars)['id'], '10001')

        project = self.jira.project(self.project_b)
        self.jira.set_project_avatar(project, '10208')
        avatars = self.jira.project_avatars(project)
        self.assertEqual(find_selected_avatar(avatars)['id'], '10208')

    def test_project_components(self):
        proj = self.jira.project(self.project_b)
        name = "component-%s from project %s" % (proj, rndstr())
        component = self.jira.create_component(name,
                                               proj, description='test!!', assigneeType='COMPONENT_LEAD',
                                               isAssigneeTypeValid=False)
        components = self.jira.project_components(self.project_b)
        self.assertGreaterEqual(len(components), 1)
        sample = find_by_id(components, component.id)
        self.assertEqual(sample.id, component.id)
        self.assertEqual(sample.name, name)
        component.delete()

    def test_project_versions(self):
        name = "version-%s" % rndstr()
        version = self.jira.create_version(name,
                                           self.project_b, "will be deleted soon")
        versions = self.jira.project_versions(self.project_b)
        self.assertGreaterEqual(len(versions), 1)
        test = find_by_id(versions, version.id)
        self.assertEqual(test.id, version.id)
        self.assertEqual(test.name, name)

        i = self.jira.issue(JiraTestManager().project_b_issue1)
        i.update(fixVersions=[{'id': version.id}])

        version.delete()

    def test_project_versions_with_project_obj(self):
        name = "version-%s" % rndstr()
        version = self.jira.create_version(name,
                                           self.project_b, "will be deleted soon")
        project = self.jira.project(self.project_b)
        versions = self.jira.project_versions(project)
        self.assertGreaterEqual(len(versions), 1)
        test = find_by_id(versions, version.id)
        self.assertEqual(test.id, version.id)
        self.assertEqual(test.name, name)
        version.delete()

    def test_project_roles(self):
        roles = self.jira.project_roles(self.project_b)
        self.assertEqual(len(roles), 7)
        self.assertIn('Users', roles)

    def test_project_roles_with_project_obj(self):
        project = self.jira.project(self.project_b)
        roles = self.jira.project_roles(project)
        self.assertEqual(len(roles), 7)
        self.assertIn('Users', roles)

    def test_project_role(self):
        role = self.jira.project_role(self.project_b, '10103')
        self.assertEqual(role.id, 10103)
        self.assertEqual(role.name, 'atlassian-addons-project-access')

    def test_project_role_with_project_obj(self):
        project = self.jira.project(self.project_b)
        role = self.jira.project_role(project, '10103')
        self.assertEqual(role.id, 10103)
        self.assertEqual(role.name, 'atlassian-addons-project-access')

    def test_update_project_role(self):
        role = self.jira.project_role(self.project_b, '10103')
        role.update(users='ci-admin', groups=['jira-developers',
                                              'jira-users'])
        self.assertEqual(role.actors[0].name, 'ci-admin')


class ResolutionTests(unittest.TestCase):

    def setUp(self):
        self.jira = JiraTestManager().jira_admin

    def test_resolutions(self):
        resolutions = self.jira.resolutions()
        self.assertEqual(len(resolutions), 5)

    def test_resolution(self):
        resolution = self.jira.resolution('2')
        self.assertEqual(resolution.id, '2')
        self.assertEqual(resolution.name, 'Won\'t Fix')


class SearchTests(unittest.TestCase):

    def setUp(self):
        self.jira = JiraTestManager().jira_admin
        self.project_b = JiraTestManager().project_b
        self.test_manager = JiraTestManager()
        self.issue = self.test_manager.project_b_issue1

    def test_search_issues(self):
        issues = self.jira.search_issues('project=%s' % self.project_b)
        self.assertLessEqual(len(issues), 50)  # default maxResults
        for issue in issues:
            self.assertTrue(issue.key.startswith(self.project_b))

    def test_search_issues_maxresults(self):
        issues = self.jira.search_issues('project=%s' % self.project_b,
                                         maxResults=10)
        self.assertLessEqual(len(issues), 10)

    def test_search_issues_startat(self):
        issues = self.jira.search_issues('project=%s' % self.project_b,
                                         startAt=5770, maxResults=500)
        self.assertLessEqual(len(issues), 500)

    def test_search_issues_field_limiting(self):
        issues = self.jira.search_issues('key=%s' % self.issue,
                                         fields='summary,comment')
        self.assertTrue(hasattr(issues[0].fields, 'summary'))
        self.assertTrue(hasattr(issues[0].fields, 'comment'))
        self.assertFalse(hasattr(issues[0].fields, 'reporter'))
        self.assertFalse(hasattr(issues[0].fields, 'progress'))

    # sort of working
    @unittest.skip("broken")
    def test_search_issues_expandos(self):
        issues = self.jira.search_issues('key=%s' % self.issue,
                                         expand='names')
        # self.assertTrue(hasattr(issues[0], 'names'))
        self.assertFalse(hasattr(issues[0], 'schema'))


@unittest.skip("temporary disabled")
class SecurityLevelTests(unittest.TestCase):

    def setUp(self):
        self.jira = JiraTestManager().jira_admin

    def test_security_level(self):
        sec_level = self.jira.security_level('10001')
        self.assertEqual(sec_level.id, '10001')
        self.assertEqual(sec_level.name, 'eee')


class ServerInfoTests(unittest.TestCase):

    def setUp(self):
        self.jira = JiraTestManager().jira_admin

    def test_server_info(self):
        server_info = self.jira.server_info()
        self.assertIn('baseUrl', server_info)
        self.assertIn('version', server_info)


class StatusTests(unittest.TestCase):

    def setUp(self):
        self.jira = JiraTestManager().jira_admin

    def test_statuses(self):
        found = False
        for status in self.jira.statuses():
            if status.id == '1' and status.name == 'Open':
                found = True
                break
        self.assertTrue(found, "Status Open with id=1 not found.")

    def test_status(self):
        status = self.jira.status('1')
        self.assertEqual(status.id, '1')
        self.assertEqual(status.name, 'Open')


class UserTests(unittest.TestCase):

    def setUp(self):
        self.jira = JiraTestManager().jira_admin
        self.project_a = JiraTestManager().project_a
        self.project_b = JiraTestManager().project_b
        self.test_manager = JiraTestManager()
        self.issue = self.test_manager.project_b_issue3

    def test_user(self):
        user = self.jira.user('ci-admin')
        self.assertEqual(user.name, 'ci-admin')
        self.assertEqual(user.emailAddress, 'noreply@example.com')

    def test_search_assignable_users_for_projects(self):
        users = self.jira.search_assignable_users_for_projects('ci-admin',
                                                               '%s,%s' % (self.project_a, self.project_b))
        self.assertGreaterEqual(len(users), 1)
        usernames = map(lambda user: user.name, users)
        self.assertIn('ci-admin', usernames)

    def test_search_assignable_users_for_projects_maxresults(self):
        users = self.jira.search_assignable_users_for_projects('ci-admin',
                                                               '%s,%s' % (self.project_a, self.project_b), maxResults=1)
        self.assertLessEqual(len(users), 1)

    def test_search_assignable_users_for_projects_startat(self):
        users = self.jira.search_assignable_users_for_projects('ci-admin',
                                                               '%s,%s' % (self.project_a, self.project_b), startAt=1)
        self.assertGreaterEqual(len(users), 0)

    def test_search_assignable_users_for_issues_by_project(self):
        users = self.jira.search_assignable_users_for_issues('ci-admin',
                                                             project=self.project_b)
        self.assertEqual(len(users), 1)
        usernames = map(lambda user: user.name, users)
        self.assertIn('ci-admin', usernames)

    def test_search_assignable_users_for_issues_by_project_maxresults(self):
        users = self.jira.search_assignable_users_for_issues('ci-user',
                                                             project=self.project_b, maxResults=1)
        self.assertLessEqual(len(users), 1)

    def test_search_assignable_users_for_issues_by_project_startat(self):
        users = self.jira.search_assignable_users_for_issues('ci-user',
                                                             project=self.project_a, startAt=1)
        self.assertGreaterEqual(len(users), 0)

    def test_search_assignable_users_for_issues_by_issue(self):
        users = self.jira.search_assignable_users_for_issues('ci-admin',
                                                             issueKey=self.issue)
        self.assertEqual(len(users), 1)
        usernames = map(lambda user: user.name, users)
        self.assertIn('ci-admin', usernames)

    def test_search_assignable_users_for_issues_by_issue_maxresults(self):
        users = self.jira.search_assignable_users_for_issues('ci-admin',
                                                             issueKey=self.issue, maxResults=2)
        self.assertLessEqual(len(users), 2)

    def test_search_assignable_users_for_issues_by_issue_startat(self):
        users = self.jira.search_assignable_users_for_issues('ci-admin',
                                                             issueKey=self.issue, startAt=2)
        self.assertGreaterEqual(len(users), 0)

    def test_user_avatars(self):
        avatars = self.jira.user_avatars('ci-admin')
        self.assertEqual(len(avatars['system']), 24)
        self.assertEqual(len(avatars['custom']), 0)

    @unittest.skip("disable until I have permissions to write/modify")
    # WRONG
    def test_create_user_avatar(self):
        # Tests the end-to-end user avatar creation process: upload as temporary, confirm after cropping,
        # and selection.
        size = os.path.getsize(TEST_ICON_PATH)
        filename = os.path.basename(TEST_ICON_PATH)
        with open(TEST_ICON_PATH, "rb") as icon:
            props = self.jira.create_temp_user_avatar('admin', filename,
                                                      size, icon.read())
        self.assertIn('cropperOffsetX', props)
        self.assertIn('cropperOffsetY', props)
        self.assertIn('cropperWidth', props)
        self.assertTrue(props['needsCropping'])

        props['needsCropping'] = False
        avatar_props = self.jira.confirm_user_avatar('admin', props)
        self.assertIn('id', avatar_props)
        self.assertEqual(avatar_props['owner'], 'admin')

        self.jira.set_user_avatar('admin', avatar_props['id'])

    @unittest.skip("broken")
    def test_set_user_avatar(self):
        def find_selected_avatar(avatars):
            for avatar in avatars['system']:
                if avatar['isSelected']:
                    return avatar
            else:
                raise Exception

        self.jira.set_user_avatar('ci-admin', '10104')
        avatars = self.jira.user_avatars('ci-admin')
        self.assertEqual(find_selected_avatar(avatars)['id'], '10104')

        self.jira.set_user_avatar('ci-admin', '10105')
        avatars = self.jira.user_avatars('ci-admin')
        self.assertEqual(find_selected_avatar(avatars)['id'], '10105')

    @unittest.skip("disable until I have permissions to write/modify")
    # WRONG
    def test_delete_user_avatar(self):
        size = os.path.getsize(TEST_ICON_PATH)
        filename = os.path.basename(TEST_ICON_PATH)
        with open(TEST_ICON_PATH, "rb") as icon:
            props = self.jira.create_temp_user_avatar('ci-admin', filename,
                                                      size, icon.read())
        # print(props)
        self.jira.delete_user_avatar('ci-admin', props['id'])

    @unittest.skip("disabled as is not Travis friendly, probably due to parrallel execution")
    def test_search_users(self):
        users = self.jira.search_users('c')
        self.assertEqual(len(users), 2)
        usernames = map(lambda user: user.name, users)
        self.assertIn('ci-admin', usernames)
        self.assertIn('ci-user', usernames)

    @unittest.skip("disabled as is not Travis friendly, probably due to parrallel execution")
    def test_search_users_maxresults(self):
        users = self.jira.search_users('c', maxResults=1)
        self.assertGreaterEqual(len(users), 1)

    @unittest.skip("disabled as is not Travis friendly, probably due to parrallel execution")
    def test_search_users_startat(self):
        users = self.jira.search_users('c', startAt=1)
        self.assertGreaterEqual(len(users), 1)

    def test_search_allowed_users_for_issue_by_project(self):
        users = self.jira.search_allowed_users_for_issue('a',
                                                         projectKey=self.project_a)
        self.assertGreaterEqual(len(users), 1)

    def test_search_allowed_users_for_issue_by_issue(self):
        users = self.jira.search_allowed_users_for_issue('a',
                                                         issueKey=self.issue)
        self.assertGreaterEqual(len(users), 1)

    def test_search_allowed_users_for_issue_maxresults(self):
        users = self.jira.search_allowed_users_for_issue('a',
                                                         projectKey=self.project_b, maxResults=2)
        self.assertLessEqual(len(users), 2)

    def test_search_allowed_users_for_issue_startat(self):
        users = self.jira.search_allowed_users_for_issue('c',
                                                         projectKey=self.project_b, startAt=1)
        self.assertGreaterEqual(len(users), 0)


class VersionTests(unittest.TestCase):

    def setUp(self):
        self.jira = JiraTestManager().jira_admin
        self.project_b = JiraTestManager().project_b

    def test_create_version(self):
        version = self.jira.create_version('new version 1', self.project_b,
                                           releaseDate='2015-03-11', description='test version!')
        self.assertEqual(version.name, 'new version 1')
        self.assertEqual(version.description, 'test version!')
        self.assertEqual(version.releaseDate, '2015-03-11')
        version.delete()

    def test_create_version_with_project_obj(self):
        project = self.jira.project(self.project_b)
        version = self.jira.create_version('new version 1', project,
                                           releaseDate='2015-03-11', description='test version!')
        self.assertEqual(version.name, 'new version 1')
        self.assertEqual(version.description, 'test version!')
        self.assertEqual(version.releaseDate, '2015-03-11')
        version.delete()

    def test_update(self):
        version = self.jira.create_version('new updated version 1',
                                           self.project_b, releaseDate='2015-03-11',
                                           description='new to be updated!')
        version.update(name='new updated version name 1',
                       description='new updated!')
        self.assertEqual(version.name, 'new updated version name 1')
        self.assertEqual(version.description, 'new updated!')
        version.delete()

    def test_delete(self):
        version = self.jira.create_version('To be deleted', self.project_b,
                                           releaseDate='2015-03-11',
                                           description='not long for this world')
        myid = version.id
        version.delete()
        self.assertRaises(JIRAError, self.jira.version, myid)

    @unittest.skip("broken")
    def test_version(self):
        version = self.jira.version('10006')
        self.assertEqual(version.id, '10006')
        self.assertEqual(version.name, 'updated version name')

    def test_version_expandos(self):
        pass


class OtherTests(unittest.TestCase):

    def test_session_invalid_login(self):
        try:
            JIRA('https://support.atlassian.com',
                 basic_auth=("xxx", "xxx"),
                 validate=True,
                 logging=False)
        except Exception as e:
            self.assertIsInstance(e, JIRAError)
            assert e.status_code == 401
            str(JIRAError)  # to see that this does not raise an exception
            return
        assert False


class SessionTests(unittest.TestCase):

    def setUp(self):
        self.jira = JiraTestManager().jira_admin

    def test_session(self):
        user = self.jira.session()
        self.assertIsNotNone(user.raw['session'])

    def test_session_with_no_logged_in_user_raises(self):
        anon_jira = JIRA('https://support.atlassian.com', logging=False)
        self.assertRaises(JIRAError, anon_jira.session)

    @unittest.skip("Returns AttributeError instead of ConnectionError due to serverInfo usage.")
    def test_session_server_offline(self):
        try:
            JIRA('https://127.0.0.1:1', logging=False)
        except Exception as e:
            self.assertEqual(type(e), ConnectionError)

            #@unittest.expectedFailure
            # def test_kill_session(self):
            #    self.jira.kill_session()
            #    self.jira.session()


class WebsudoTests(unittest.TestCase):

    def setUp(self):
        self.jira = JiraTestManager().jira_admin

    def test_kill_websudo(self):
        self.jira.kill_websudo()

    # def test_kill_websudo_without_login_raises(self):
    #    self.assertRaises(ConnectionError, JIRA)


class UserAdministrationTests(unittest.TestCase):
    jira = None

    def setUp(self):
        self.jira = JiraTestManager().jira_admin
        self.test_username = "test_%s" % JiraTestManager().project_a
        self.test_email = "%s@example.com" % self.test_username
<<<<<<< HEAD
        self.test_password = rndpassword()
=======
        self.test_password = rndstr() + '$aZ5'
        self.test_groupname = 'testGroupFor_%s' % JiraTestManager().project_a
>>>>>>> d4126458

    def test_add_user(self):

        try:
            self.jira.delete_user(self.test_username)
        except JIRAError:
            pass

        result = self.jira.add_user(
            self.test_username, self.test_email, password=self.test_password)
        assert result, True

        x = self.jira.search_users(self.test_username)[0]
        assert isinstance(x, jira.User)

        x = self.jira.delete_user(self.test_username)
        assert x, True

    def test_delete_user(self):
        try:
            # Make sure user exists before attempting test to delete.
            self.jira.add_user(self.test_username, self.test_email, password=self.test_password)
        except JIRAError:
            pass

        result = self.jira.delete_user(self.test_username)
        assert result, True

        x = self.jira.search_users(self.test_username)
        self.assertEqual(len(x), 0, "Found test user when it should have been deleted. Test Fails.")

    def test_add_group(self):
        try:
            self.jira.remove_group(self.test_groupname)
        except JIRAError:
            pass

        result = self.jira.add_group(self.test_groupname)
        assert result, True

        x = self.jira.groups(query=self.test_groupname)
        self.assertEqual(self.test_groupname, x['groups'][0]['name'], "Did not find expected group after trying to add"
                                                                     " it. Test Fails.")
        self.jira.remove_group(self.test_groupname)

    def test_remove_group(self):
        try:
            self.jira.add_group(self.test_groupname)
        except JIRAError:
            pass

        result = self.jira.remove_group(self.test_groupname)
        assert result, True

        x = self.jira.groups(query=self.test_groupname)
        self.assertEqual(len(x['groups']), 0, 'Found group with name when it should have been deleted. Test Fails.')

    def test_add_user_to_group(self):
        try:
            self.jira.add_user(self.test_username, self.test_email, password=self.test_password)
            self.jira.add_group(self.test_groupname)
            # Just in case user is already there.
            self.jira.remove_user_from_group(self.test_username, self.test_groupname)
        except JIRAError:
            pass

        result = self.jira.add_user_to_group(self.test_username, self.test_groupname)
        assert result, True

        x = self.jira.group_members(self.test_groupname)
        self.assertIn(self.test_username, x.keys(), 'Username not returned in group member list. Test Fails.')

        self.jira.remove_group(self.test_groupname)
        self.jira.delete_user(self.test_username)

    def test_remove_user_from_group(self):
        try:
            self.jira.add_user(self.test_username, self.test_email, password=self.test_password)
            self.jira.add_group(self.test_groupname)
            self.jira.add_user_to_group(self.test_username, self.test_groupname)
        except JIRAError:
            pass

        result = self.jira.remove_user_from_group(self.test_username, self.test_groupname)
        assert result, True

        x = self.jira.group_members(self.test_groupname)
        self.assertNotIn(self.test_username, x.keys(), 'Username found in group when it should have been removed. '
                                                       'Test Fails.')

        self.jira.remove_group(self.test_groupname)
        self.jira.delete_user(self.test_username)


if __name__ == '__main__':
    # j = JIRA("https://issues.citrite.net")
    # print(j.session())

    dirname = "test-reports-%s%s" % (sys.version_info[0], sys.version_info[1])
    unittest.main()
    # pass<|MERGE_RESOLUTION|>--- conflicted
+++ resolved
@@ -1744,12 +1744,8 @@
         self.jira = JiraTestManager().jira_admin
         self.test_username = "test_%s" % JiraTestManager().project_a
         self.test_email = "%s@example.com" % self.test_username
-<<<<<<< HEAD
         self.test_password = rndpassword()
-=======
-        self.test_password = rndstr() + '$aZ5'
         self.test_groupname = 'testGroupFor_%s' % JiraTestManager().project_a
->>>>>>> d4126458
 
     def test_add_user(self):
 
@@ -1771,7 +1767,8 @@
     def test_delete_user(self):
         try:
             # Make sure user exists before attempting test to delete.
-            self.jira.add_user(self.test_username, self.test_email, password=self.test_password)
+            self.jira.add_user(
+                self.test_username, self.test_email, password=self.test_password)
         except JIRAError:
             pass
 
@@ -1779,7 +1776,8 @@
         assert result, True
 
         x = self.jira.search_users(self.test_username)
-        self.assertEqual(len(x), 0, "Found test user when it should have been deleted. Test Fails.")
+        self.assertEqual(
+            len(x), 0, "Found test user when it should have been deleted. Test Fails.")
 
     def test_add_group(self):
         try:
@@ -1792,7 +1790,7 @@
 
         x = self.jira.groups(query=self.test_groupname)
         self.assertEqual(self.test_groupname, x['groups'][0]['name'], "Did not find expected group after trying to add"
-                                                                     " it. Test Fails.")
+                         " it. Test Fails.")
         self.jira.remove_group(self.test_groupname)
 
     def test_remove_group(self):
@@ -1805,35 +1803,43 @@
         assert result, True
 
         x = self.jira.groups(query=self.test_groupname)
-        self.assertEqual(len(x['groups']), 0, 'Found group with name when it should have been deleted. Test Fails.')
+        self.assertEqual(len(
+            x['groups']), 0, 'Found group with name when it should have been deleted. Test Fails.')
 
     def test_add_user_to_group(self):
         try:
-            self.jira.add_user(self.test_username, self.test_email, password=self.test_password)
+            self.jira.add_user(
+                self.test_username, self.test_email, password=self.test_password)
             self.jira.add_group(self.test_groupname)
             # Just in case user is already there.
-            self.jira.remove_user_from_group(self.test_username, self.test_groupname)
+            self.jira.remove_user_from_group(
+                self.test_username, self.test_groupname)
         except JIRAError:
             pass
 
-        result = self.jira.add_user_to_group(self.test_username, self.test_groupname)
+        result = self.jira.add_user_to_group(
+            self.test_username, self.test_groupname)
         assert result, True
 
         x = self.jira.group_members(self.test_groupname)
-        self.assertIn(self.test_username, x.keys(), 'Username not returned in group member list. Test Fails.')
+        self.assertIn(self.test_username, x.keys(),
+                      'Username not returned in group member list. Test Fails.')
 
         self.jira.remove_group(self.test_groupname)
         self.jira.delete_user(self.test_username)
 
     def test_remove_user_from_group(self):
         try:
-            self.jira.add_user(self.test_username, self.test_email, password=self.test_password)
+            self.jira.add_user(
+                self.test_username, self.test_email, password=self.test_password)
             self.jira.add_group(self.test_groupname)
-            self.jira.add_user_to_group(self.test_username, self.test_groupname)
+            self.jira.add_user_to_group(
+                self.test_username, self.test_groupname)
         except JIRAError:
             pass
 
-        result = self.jira.remove_user_from_group(self.test_username, self.test_groupname)
+        result = self.jira.remove_user_from_group(
+            self.test_username, self.test_groupname)
         assert result, True
 
         x = self.jira.group_members(self.test_groupname)
